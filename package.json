{
  "name": "orpheus",
  "version": "1.0.0",
  "description": "orpheus",
  "author": "Mark Lundin <markkuva.io>",
  "private": true,
  "scripts": {
    "dev": "node build/dev-server.js",
    "start": "node build/dev-server.js",
    "build": "node build/build.js"
  },
  "dependencies": {
<<<<<<< HEAD
    "blockchain.info": "^2.10.1",
    "firebase": "^4.5.0",
    "three": "^0.87.1",
    "three-orbit-controls": "^82.1.0",
    "voronoi": "^1.0.0"
=======
    "@vimeo/player": "^2.2.0",
    "enquire.js": "^2.1.6",
    "fullpage.js": "^2.9.4",
    "hammerjs": "^2.0.8",
    "jquery": "^3.2.1",
    "normalize.css": "^7.0.0",
    "underscore": "^1.8.3",
    "vue": "^2.4.2",
    "vue-head": "^2.0.11",
    "vue-router": "^2.7.0"
>>>>>>> c44cd3c6
  },
  "devDependencies": {
    "autoprefixer": "^7.1.2",
    "babel-core": "^6.22.1",
    "babel-loader": "^7.1.1",
    "babel-plugin-transform-runtime": "^6.22.0",
    "babel-preset-env": "^1.3.2",
    "babel-preset-stage-2": "^6.22.0",
    "babel-register": "^6.22.0",
    "chalk": "^2.0.1",
    "connect-history-api-fallback": "^1.3.0",
    "copy-webpack-plugin": "^4.0.1",
    "css-loader": "^0.28.0",
    "cssnano": "^3.10.0",
    "eventsource-polyfill": "^0.9.6",
    "express": "^4.14.1",
    "extract-text-webpack-plugin": "^2.0.0",
    "file-loader": "^0.11.1",
    "friendly-errors-webpack-plugin": "^1.1.3",
    "html-webpack-plugin": "^2.28.0",
    "http-proxy-middleware": "^0.17.3",
    "opn": "^5.1.0",
    "optimize-css-assets-webpack-plugin": "^2.0.0",
    "ora": "^1.2.0",
    "rimraf": "^2.6.0",
    "semver": "^5.3.0",
    "shelljs": "^0.7.6",
    "url-loader": "^0.5.8",
    "vue-loader": "^13.0.4",
    "vue-style-loader": "^3.0.1",
    "vue-template-compiler": "^2.4.2",
    "webpack": "^2.6.1",
    "webpack-bundle-analyzer": "^2.2.1",
    "webpack-dev-middleware": "^1.10.0",
    "webpack-hot-middleware": "^2.18.0",
    "webpack-merge": "^4.1.0"
  },
  "engines": {
    "node": ">= 4.0.0",
    "npm": ">= 3.0.0"
  },
  "browserslist": [
    "> 1%",
    "last 2 versions",
    "not ie <= 8"
  ]
}<|MERGE_RESOLUTION|>--- conflicted
+++ resolved
@@ -10,24 +10,8 @@
     "build": "node build/build.js"
   },
   "dependencies": {
-<<<<<<< HEAD
-    "blockchain.info": "^2.10.1",
-    "firebase": "^4.5.0",
-    "three": "^0.87.1",
-    "three-orbit-controls": "^82.1.0",
-    "voronoi": "^1.0.0"
-=======
-    "@vimeo/player": "^2.2.0",
-    "enquire.js": "^2.1.6",
-    "fullpage.js": "^2.9.4",
-    "hammerjs": "^2.0.8",
-    "jquery": "^3.2.1",
-    "normalize.css": "^7.0.0",
-    "underscore": "^1.8.3",
     "vue": "^2.4.2",
-    "vue-head": "^2.0.11",
     "vue-router": "^2.7.0"
->>>>>>> c44cd3c6
   },
   "devDependencies": {
     "autoprefixer": "^7.1.2",
