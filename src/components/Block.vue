<template>
  <div>
    <br><b>Block:</b> <a :href='"https://blockchain.info/block/"+block.hash' target='_blank'>{{ block.hash }}</a>
    <br><b>Time:</b> {{ block.time }}
    <br><b>Previous Block:</b> <router-link :to='block.prev_block'>{{ block.prev_block }}</router-link>
    <br><b>Next Block:</b> <router-link :to='block.next_block'>{{ block.next_block }}</router-link>
    <br><b>Size:</b> {{ block.size }}
    <br><b>Height:</b> {{ block.height }}
    <br><b>Number of Transactions: </b> {{ block.n_tx }}
    <br><b>Bits:</b> {{ block.bits }}
    <br><b>Fee:</b> {{ 'BTC ' + Math.floor(block.fee / 100000000).toLocaleString('USD') }}
    <br><b>Value</b> {{ 'BTC ' + Math.floor(block.output / 100000000).toLocaleString('USD') }}
  </div>
</template>

<script>

import BlockScene from '../js/scenes/block'

import { getBlock, getTransactionsForBlock } from '../data/btc'

export default {
  name: 'home',
  props: ['blockhash'],
  data: _ => ({
    block: { hash: '', time: 0, prev_block: '', next_block: '', size: 0, height: 0, relayed_by: '', n_tx: 0, bits: 0, fee: 0, input: 0}
  }),
  created(){ this.asyncFetch() },
  // beforeUpdate(){ this.asyncFetch() },
  methods: {
    asyncFetch: function(){
      getBlock(this.blockhash)
<<<<<<< HEAD
        .then(block => this.block = block)
=======
        // .then(({ hash, time, prev_block, size, height, relayed_by, n_tx, bits, fee }) => {
        .then((block) => {

          this.block = block

          getTransactionsForBlock(this.blockhash).then((tx) => {

            this.block.tx = tx

            new BlockScene(block)

          })

        })
>>>>>>> 6533a8c6
    }
  }
}
</script>

<style scoped>
</style><|MERGE_RESOLUTION|>--- conflicted
+++ resolved
@@ -30,10 +30,6 @@
   methods: {
     asyncFetch: function(){
       getBlock(this.blockhash)
-<<<<<<< HEAD
-        .then(block => this.block = block)
-=======
-        // .then(({ hash, time, prev_block, size, height, relayed_by, n_tx, bits, fee }) => {
         .then((block) => {
 
           this.block = block
@@ -47,7 +43,6 @@
           })
 
         })
->>>>>>> 6533a8c6
     }
   }
 }
