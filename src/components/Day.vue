--- conflicted
+++ resolved
@@ -12,8 +12,6 @@
 </template>
 
 <script>
-
-import DayScene from '../js/scenes/Day'
 import { getBlocksSince } from '../data/btc'
 import format from '../utils/dateformat'
 import moment from 'moment'
@@ -31,93 +29,12 @@
       default: moment().format('YYYY-MM-DD')
     }
   },
-<<<<<<< HEAD
   computed:{
     numBlocks({ blocks, date }) {
       const time = moment(date).startOf('day').toDate() / 1000
       return blocks.filter(block => block.time > time).length
-=======
-  created(){this.asyncFetch()},
-  //beforeUpdate(){this.asyncFetch()},
-  methods: {
-    asyncFetch: function(){
-
-      getDay(moment(this.date).toDate(), 0, true)
-        .then(({ blocks, fee, date, input, output }) => {
-          
-          this.dateLiteral = moment(this.date).startOf('day').toDate()
-          this.fee = Math.floor( fee / 100000000 ).toLocaleString('USD')
-          this.value = Math.floor( output / 100000000 )
-          this.day = moment(date).format('MMM Do YYYY')
-          this.numBlocks = blocks.length
-          this.blocks = blocks
-          this.nextDay = moment(this.date).add(1, 'days').format('YYYY-MM-DD'),
-          this.prevDay = moment(this.date).subtract(1, 'days').format('YYYY-MM-DD'),
-          this.isBeforeToday = this.dateLiteral < moment(new Date()).startOf('day').toDate()
-
-          new DayScene(blocks, this.date)
-
-        })
->>>>>>> da2d2177
     }
   }
-  // data(){
-  //   return {
-  //     value: 0,
-  //     fee: '0',
-  //     day: '',
-  //     numBlocks: 0,
-  //     blocks: [],
-  //     nextDay: '',
-  //     prevDay: '',
-  //     isBeforeToday: false
-  //   }
-  // },
-  // components: { webgl },
-  // created(){
-  //   console.log('DAY:: CREATED')
-  //   // this.fetch(this.date)
-  // },
-  // beforeUpdate(){ console.log('DAY:: before update')},
-  // beforeRouteUpdate(to, from, next){
-  //   console.log('Day:: Route Update', moment(this.date).toDate())
-  //   this.fetch(to.params.date)
-  //   next()
-  // },
-  // beforeUpdate(){ console.log('Day:: Update')},
-  // methods: {
-  //   fetch: function(date){
-  //
-  //     console.log(date)
-  //
-  //     // let days = []
-  //     let fromDate = moment(date).startOf('day')
-  //     let toDate = moment(date).add(5, 'days').endOf('day')
-  //
-  //     // const { blocks } = await
-  //     // console.log( fromDate.toDate())
-  //     // console.log( toDate.toDate())
-  //     this.day = fromDate.format('MMM Do YYYY')
-  //     this.nextDay = moment(fromDate).add(2, 'days').format('YYYY-MM-DD')
-  //     this.prevDay = moment(fromDate).subtract(1, 'days').format('YYYY-MM-DD')
-  //
-  //     // const blocks = await getBlocksSince(fromDate.toDate(), toDate.toDate())
-  //       // .then(blocks => {
-  //
-  //
-  //         // this.fee = Math.floor( fee / 100000000 ).toLocaleString('USD')
-  //         // this.value = Math.floor( output / 100000000 )
-  //         // this.day = moment(date).format('MMM Do YYYY')
-  //         // this.numBlocks = blocks.length
-  //         // this.blocks = blocks
-  //         // console.log(blocks)
-  //         // this.nextDay = moment(this.date).add(1, 'days').format('YYYY-MM-DD'),
-  //         // this.prevDay = moment(this.date).subtract(1, 'days').format('YYYY-MM-DD'),
-  //         // this.isBeforeToday = this.dateLiteral < moment(new Date()).startOf('day').toDate()
-  //         // new DayScene(days)
-  //       // })
-  //   }
-  // }
 }
 </script>
 
