'use strict'

import Detect from './helpers/detect'

const Detector = new Detect()

const Config = {
<<<<<<< HEAD
  daysEitherSide: 2,
=======
  detector: Detector,
  daysEitherSide: 4,
>>>>>>> a8ba2f67
  showGUI: true,
  scene: {
    bgColor: 0x26263c,
    shadowsOn: false,
    fogFar: 0.00040,
    antialias: true
  },
  postProcessing: {
    effectDownscaleDivisor: 2
  },
  camera: {
    fov: 80
  }
}

export default Config
<|MERGE_RESOLUTION|>--- conflicted
+++ resolved
@@ -1,29 +1,25 @@
-'use strict'
-
-import Detect from './helpers/detect'
-
-const Detector = new Detect()
-
-const Config = {
-<<<<<<< HEAD
-  daysEitherSide: 2,
-=======
-  detector: Detector,
-  daysEitherSide: 4,
->>>>>>> a8ba2f67
-  showGUI: true,
-  scene: {
-    bgColor: 0x26263c,
-    shadowsOn: false,
-    fogFar: 0.00040,
-    antialias: true
-  },
-  postProcessing: {
-    effectDownscaleDivisor: 2
-  },
-  camera: {
-    fov: 80
-  }
-}
-
-export default Config
+'use strict'
+
+import Detect from './helpers/detect'
+
+const Detector = new Detect()
+
+const Config = {
+  daysEitherSide: 2,
+  detector: Detector,
+  showGUI: true,
+  scene: {
+    bgColor: 0x26263c,
+    shadowsOn: false,
+    fogFar: 0.00040,
+    antialias: true
+  },
+  postProcessing: {
+    effectDownscaleDivisor: 2
+  },
+  camera: {
+    fov: 80
+  }
+}
+
+export default Config