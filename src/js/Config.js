--- conflicted
+++ resolved
@@ -1,31 +1,27 @@
-'use strict'
-
-const Config = {
-  canvas: null,
-  assetPath: './assets/',
-  itemDataListPath: './assets/list.json',
-  showStats: true,
-  debug: {
-    displayShadowMap: false,
-    orbitControls: false
-  },
-  scene: {
-    bgColor: 0xFFFFFF,
-    shadowsOn: false,
-<<<<<<< HEAD
-    antialias: true
-=======
-    antialias: true,
-    showConvexHull: false
->>>>>>> 20ae932a
-  },
-  postProcessing: {
-    effectDownscaleDivisor: 2
-  },
-  camera: {
-    fov: 50,
-    autoMove: true
-  }
-}
-
-export default Config
+'use strict'
+
+const Config = {
+  canvas: null,
+  assetPath: './assets/',
+  itemDataListPath: './assets/list.json',
+  showStats: true,
+  debug: {
+    displayShadowMap: false,
+    orbitControls: false
+  },
+  scene: {
+    bgColor: 0xFFFFFF,
+    shadowsOn: false,
+    antialias: true,
+    showConvexHull: false
+  },
+  postProcessing: {
+    effectDownscaleDivisor: 2
+  },
+  camera: {
+    fov: 90,
+    autoMove: true
+  }
+}
+
+export default Config