--- conflicted
+++ resolved
@@ -1,1103 +1,1091 @@
-'use strict'
-
-// libs
-import * as THREE from 'three'
-import Config from '../Config'
-import { ConvexGeometry } from '../../../functions/ConvexGeometry'
-import { getDay } from '../../data/btc'
-import moment from 'moment'
-import Audio from '../audio/audio'
-import _ from 'lodash'
-import EffectComposer, { RenderPass, ShaderPass } from 'three-effectcomposer-es6'
-let merkle = require('../merkle-tree-gen')
-const TWEEN = require('@tweenjs/tween.js')
-const BrownianMotion = require('../motions/BrownianMotion')
-
-export default class Day {
-  constructor (blocks = [], currentDate = new Date()) {
-    this.textureLoader = new THREE.TextureLoader()
-
-    this.initState(blocks, currentDate)
-    this.initRenderer()
-    this.initCamera()
-    this.initShaders()
-
-    this.composer = new EffectComposer(this.renderer)
-    this.composer.addPass(new RenderPass(this.scene, this.camera))
-
-    const RGBShiftPass = new ShaderPass(this.RGBShiftShader)
-    this.composer.addPass(RGBShiftPass)
-
-    const FilmShaderPass = new ShaderPass(this.FilmShader)
-    this.composer.addPass(FilmShaderPass)
-
-    const VignettePass = new ShaderPass(this.VignetteShader)
-    this.composer.addPass(VignettePass)
-
-    const BrightnessContrastPass = new ShaderPass(this.BrightnessContrastShader)
-    this.composer.addPass(BrightnessContrastPass)
-
-    const HueSaturationPass = new ShaderPass(this.HueSaturationShader)
-    HueSaturationPass.renderToScreen = true
-    this.composer.addPass(HueSaturationPass)
-
-    this.audio = new Audio(this.camera)
-
-    this.audio.init().then(() => {
-      this.addEvents()
-      this.addLights()
-      this.setupMaterials()
-      this.addObjects()
-      this.moveCamera()
-      this.animate()
-    })
-  }
-
-  initShaders () {
-    this.RGBShiftShader = {
-      uniforms: {
-        'tDiffuse': { value: null },
-        'amount': { value: 0.0005 },
-        'angle': { value: 0.0 }
-      },
-      vertexShader: [
-        'varying vec2 vUv;',
-        'void main() {',
-        'vUv = uv;',
-        'gl_Position = projectionMatrix * modelViewMatrix * vec4( position, 1.0 );',
-        '}'
-      ].join('\n'),
-      fragmentShader: [
-        'uniform sampler2D tDiffuse;',
-        'uniform float amount;',
-        'uniform float angle;',
-        'varying vec2 vUv;',
-        'void main() {',
-        'vec2 offset = amount * vec2( cos(angle), sin(angle));',
-        'vec4 cr = texture2D(tDiffuse, vUv + offset);',
-        'vec4 cga = texture2D(tDiffuse, vUv);',
-        'vec4 cb = texture2D(tDiffuse, vUv - offset);',
-        'gl_FragColor = vec4(cr.r, cga.g, cb.b, cga.a);',
-        '}'
-      ].join('\n')
-    }
-
-    this.VignetteShader = {
-      uniforms: {
-        'tDiffuse': { value: null },
-        'offset': { value: 1.0 },
-        'darkness': { value: 1.1 }
-      },
-      vertexShader: [
-        'varying vec2 vUv;',
-        'void main() {',
-        'vUv = uv;',
-        'gl_Position = projectionMatrix * modelViewMatrix * vec4( position, 1.0 );',
-        '}'
-      ].join('\n'),
-      fragmentShader: [
-        'uniform float offset;',
-        'uniform float darkness;',
-        'uniform sampler2D tDiffuse;',
-        'varying vec2 vUv;',
-        'void main() {',
-        // Eskil's vignette
-        'vec4 texel = texture2D( tDiffuse, vUv );',
-        'vec2 uv = ( vUv - vec2( 0.5 ) ) * vec2( offset );',
-        'gl_FragColor = vec4( mix( texel.rgb, vec3( 1.0 - darkness ), dot( uv, uv ) ), texel.a );',
-        /*
-        // alternative version from glfx.js
-        // this one makes more "dusty" look (as opposed to "burned")
-
-        "vec4 color = texture2D( tDiffuse, vUv );",
-        "float dist = distance( vUv, vec2( 0.5 ) );",
-        "color.rgb *= smoothstep( 0.8, offset * 0.799, dist *( darkness + offset ) );",
-        "gl_FragColor = color;",
-        */
-        '}'
-      ].join('\n')
-    }
-
-    this.HueSaturationShader = {
-      uniforms: {
-        'tDiffuse': { value: null },
-        'hue': { value: 0 },
-        'saturation': { value: 0.5 }
-      },
-      vertexShader: [
-        'varying vec2 vUv;',
-        'void main() {',
-        'vUv = uv;',
-        'gl_Position = projectionMatrix * modelViewMatrix * vec4( position, 1.0 );',
-        '}'
-      ].join('\n'),
-      fragmentShader: [
-        'uniform sampler2D tDiffuse;',
-        'uniform float hue;',
-        'uniform float saturation;',
-        'varying vec2 vUv;',
-        'void main() {',
-        'gl_FragColor = texture2D( tDiffuse, vUv );',
-
-        // hue
-        'float angle = hue * 3.14159265;',
-        'float s = sin(angle), c = cos(angle);',
-        'vec3 weights = (vec3(2.0 * c, -sqrt(3.0) * s - c, sqrt(3.0) * s - c) + 1.0) / 3.0;',
-        'float len = length(gl_FragColor.rgb);',
-        'gl_FragColor.rgb = vec3(',
-        'dot(gl_FragColor.rgb, weights.xyz),',
-        'dot(gl_FragColor.rgb, weights.zxy),',
-        'dot(gl_FragColor.rgb, weights.yzx)',
-        ');',
-
-        // saturation
-        'float average = (gl_FragColor.r + gl_FragColor.g + gl_FragColor.b) / 3.0;',
-        'if (saturation > 0.0) {',
-        'gl_FragColor.rgb += (average - gl_FragColor.rgb) * (1.0 - 1.0 / (1.001 - saturation));',
-        '} else {',
-        'gl_FragColor.rgb += (average - gl_FragColor.rgb) * (-saturation);',
-        '}',
-
-        '}'
-
-      ].join('\n')
-
-    }
-
-    this.FilmShader = {
-
-      uniforms: {
-
-        'tDiffuse': { value: null },
-        'time': { value: 0.0 },
-        'nIntensity': { value: 0.1 },
-        'sIntensity': { value: 0.0 },
-        'sCount': { value: 4096 },
-        'grayscale': { value: 0 }
-
-      },
-
-      vertexShader: [
-
-        'varying vec2 vUv;',
-
-        'void main() {',
-
-        'vUv = uv;',
-        'gl_Position = projectionMatrix * modelViewMatrix * vec4( position, 1.0 );',
-
-        '}'
-
-      ].join('\n'),
-
-      fragmentShader: [
-
-        '#include <common>',
-
-          // control parameter
-        'uniform float time;',
-
-        'uniform bool grayscale;',
-
-          // noise effect intensity value (0 = no effect, 1 = full effect)
-        'uniform float nIntensity;',
-
-          // scanlines effect intensity value (0 = no effect, 1 = full effect)
-        'uniform float sIntensity;',
-
-          // scanlines effect count value (0 = no effect, 4096 = full effect)
-        'uniform float sCount;',
-
-        'uniform sampler2D tDiffuse;',
-
-        'varying vec2 vUv;',
-
-        'void main() {',
-
-            // sample the source
-        'vec4 cTextureScreen = texture2D( tDiffuse, vUv );',
-
-            // make some noise
-        'float dx = rand( vUv + time );',
-
-            // add noise
-        'vec3 cResult = cTextureScreen.rgb + cTextureScreen.rgb * clamp( 0.1 + dx, 0.0, 1.0 );',
-
-            // get us a sine and cosine
-        'vec2 sc = vec2( sin( vUv.y * sCount ), cos( vUv.y * sCount ) );',
-
-            // add scanlines
-        'cResult += cTextureScreen.rgb * vec3( sc.x, sc.y, sc.x ) * sIntensity;',
-
-            // interpolate between source and result by intensity
-        'cResult = cTextureScreen.rgb + clamp( nIntensity, 0.0,1.0 ) * ( cResult - cTextureScreen.rgb );',
-
-            // convert to grayscale if desired
-        'if( grayscale ) {',
-
-        'cResult = vec3( cResult.r * 0.3 + cResult.g * 0.59 + cResult.b * 0.11 );',
-
-        '}',
-
-        'gl_FragColor =  vec4( cResult, cTextureScreen.a );',
-
-        '}'
-
-      ].join('\n')
-
-    }
-
-    this.BrightnessContrastShader = {
-      uniforms: {
-        'tDiffuse': { value: null },
-        'brightness': { value: 0.0 },
-        'contrast': { value: 0.1 }
-      },
-
-      vertexShader: [
-        'varying vec2 vUv;',
-
-        'void main() {',
-
-        'vUv = uv;',
-
-        'gl_Position = projectionMatrix * modelViewMatrix * vec4( position, 1.0 );',
-
-        '}'
-
-      ].join('\n'),
-
-      fragmentShader: [
-
-        'uniform sampler2D tDiffuse;',
-        'uniform float brightness;',
-        'uniform float contrast;',
-
-        'varying vec2 vUv;',
-
-        'void main() {',
-
-        'gl_FragColor = texture2D( tDiffuse, vUv );',
-
-        'gl_FragColor.rgb += brightness;',
-
-        'if (contrast > 0.0) {',
-        'gl_FragColor.rgb = (gl_FragColor.rgb - 0.5) / (1.0 - contrast) + 0.5;',
-        '} else {',
-        'gl_FragColor.rgb = (gl_FragColor.rgb - 0.5) * (1.0 + contrast) + 0.5;',
-        '}',
-
-        '}'
-
-      ].join('\n')
-
-    }
-  }
-
-  initState (blocks, currentDate) {
-    this.state = {}
-    this.state.focussed = false // are we focussed on a block?
-    this.state.blocks = blocks
-    this.state.currentDate = currentDate
-    this.state.dayGroups = []
-    this.state.lineGroups = []
-<<<<<<< HEAD
-=======
-    this.state.daysLoaded = 1
-    this.state.daysToLoad = 4 // how many days to load in the future?
->>>>>>> 16b41da7
-    this.state.currentBlock = null
-    this.state.currentBlockObject = null
-    this.state.view = 'day' // can be 'day' or 'block'
-  }
-
-  initRenderer () {
-    // canvas dimensions
-    this.width = window.innerWidth
-    this.height = window.innerHeight
-
-    // scene
-    this.scene = new THREE.Scene()
-    this.scene.fog = new THREE.FogExp2(Config.scene.bgColor, 0.00015)
-    this.scene.background = new THREE.Color(Config.scene.bgColor)
-
-    // renderer
-    this.canvas = document.getElementById('stage')
-    this.renderer = new THREE.WebGLRenderer({
-      antialias: Config.scene.antialias,
-      canvas: this.canvas,
-      alpha: true
-    })
-
-    this.renderer.setClearColor(Config.scene.bgColor, 0.0)
-    this.renderer.autoClear = false
-    // this.renderer.setPixelRatio(window.devicePixelRatio)
-    this.renderer.setSize(this.width, this.height)
-    this.renderer.shadowMap.enabled = true
-    this.renderer.shadowMap.type = THREE.PCFSoftShadowMap
-    this.renderer.shadowMap.soft = true
-    this.renderer.autoClear = false
-    this.renderer.sortObjects = false
-  }
-
-  initCamera () {
-    this.defaultCameraPos = new THREE.Vector3(0.0, 0.0, 3000.0)
-
-    this.cameraDriftLimitMax = {}
-    this.cameraDriftLimitMax.x = 400.0
-    this.cameraDriftLimitMax.y = 400.0
-    this.cameraDriftLimitMin = {}
-    this.cameraDriftLimitMin.x = -400.0
-    this.cameraDriftLimitMin.y = -400.0
-    this.cameraMoveStep = 200.0
-    this.cameraLerpSpeed = 0.05
-
-    this.camera = new THREE.PerspectiveCamera(Config.camera.fov, this.width / this.height, 1, 50000)
-    this.camera.position.set(this.defaultCameraPos.x, this.defaultCameraPos.y, this.defaultCameraPos.z)
-    this.camera.updateMatrixWorld()
-
-    this.camPos = this.camera.position.clone()
-    this.targetPos = this.camPos.clone()
-    this.lookAtPos = new THREE.Vector3(0, 0, 0)
-    this.targetLookAt = new THREE.Vector3(0, 0, 0)
-
-    this.camera.lookAt(this.lookAtPos)
-    let toRotation = new THREE.Euler().copy(this.camera.rotation)
-    this.fromQuaternion = new THREE.Quaternion().copy(this.camera.quaternion)
-    this.toQuaternion = new THREE.Quaternion().setFromEuler(toRotation)
-    this.moveQuaternion = new THREE.Quaternion()
-
-    window.camera = this.camera
-
-    this.brownianMotionCamera = new BrownianMotion()
-
-    this.cameraMoveEvent = new Event('cameraMove')
-  }
-
-  addEvents () {
-    this.raycaster = new THREE.Raycaster()
-    this.intersected = []
-    this.mousePos = new THREE.Vector2()
-
-    this.mouseStatic = true
-    this.mouseMoveTimeout = null
-
-    this.mouseX = 0
-    this.mouseY = 0
-    this.targetMouseX = 0
-    this.targetMouseY = 0
-
-    this.isAnimating = false
-
-    this.selectBlock = new Event('selectBlock')
-
-    window.addEventListener('resize', this.resize.bind(this), false)
-    this.resize()
-
-    document.addEventListener('mousewheel', this.onDocumentMouseWheel.bind(this), false)
-    document.addEventListener('mousemove', this.onDocumentMouseMove.bind(this), false)
-    document.addEventListener('mousedown', this.onDocumentMouseDown.bind(this), false)
-    document.addEventListener('keydown', this.onkeydown.bind(this), false)
-  }
-
-  onDocumentMouseWheel (event) {
-    event.preventDefault()
-    if (event.wheelDeltaY > 0) {
-      this.targetPos.z -= this.cameraMoveStep
-      this.targetLookAt.z -= this.cameraMoveStep
-    } else {
-      this.targetPos.z += this.cameraMoveStep
-      this.targetLookAt.z += this.cameraMoveStep
-    }
-  }
-
-  onkeydown (event) {
-    var isEscape = false
-    if ('key' in event) {
-      isEscape = (event.key === 'Escape' || event.key === 'Esc')
-    } else {
-      isEscape = (event.keyCode === 27)
-    }
-    if (isEscape) {
-      this.resetDayView()
-    }
-  }
-
-  resetDayView () {
-    this.state.view = 'day'
-
-    this.removeTrees()
-
-    this.animateCamera(this.defaultCameraPos, new THREE.Vector3(0.0, 0.0, 0.0), 3000)
-
-    this.state.focussed = false
-    this.isAnimating = false
-    this.toggleBlocks(true)
-
-    if (this.state.currentBlockObject) {
-     /* new TWEEN.Tween( this.state.currentBlockObject.material )
-      .to( { opacity: this.crystalOpacity }, 1000 )
-      .start() */
-    }
-  }
-
-  removeTrees () {
-    this.audio.unloadSound()
-
-    if (typeof this.treeGroup !== 'undefined') {
-      this.scene.remove(this.treeGroup)
-    }
-  }
-
-  onDocumentMouseDown (event) {
-    event.preventDefault()
-
-    document.dispatchEvent(this.selectBlock)
-
-    return
-
-    // if (this.state.view === 'block') {
-    // return
-    // }
-
-    this.raycaster.setFromCamera({x: this.targetMouseX, y: this.targetMouseY}, this.camera)
-
-    this.state.dayGroups.forEach((group) => {
-      var intersects = this.raycaster.intersectObjects(group.children)
-      if (intersects.length > 0) {
-        let blockObject = intersects[0].object
-
-        this.state.currentBlockObject = blockObject
-
-        let lookAtPos = blockObject.getWorldPosition().clone()
-
-        let blockDir = blockObject.getWorldPosition().clone().normalize()
-        // let newCamPos = blockObject.getWorldPosition().clone().add(blockDir.multiplyScalar(30))
-        let newCamPos = blockObject.getWorldPosition().clone()
-        newCamPos.z += 550.0
-
-        this.animateCamera(newCamPos, lookAtPos, 3000).then(() => {
-          this.buildSingleTree(blockObject)
-        })
-      }
-    })
-  }
-
-  movetoBlock (hash) {
-    let foundBlock = false
-    this.state.dayGroups.forEach((group) => {
-      group.children.forEach((blockObject) => {
-        if (blockObject.blockchainData.hash === hash) {
-          foundBlock = true
-          this.state.currentBlockObject = blockObject
-          let lookAtPos = blockObject.getWorldPosition().clone()
-          let newCamPos = blockObject.getWorldPosition().clone()
-          newCamPos.z += 450.0
-          this.animateCamera(newCamPos, lookAtPos, 3000).then(() => {
-            this.buildSingleTree(blockObject)
-          })
-        }
-      })
-    })
-
-    if (!foundBlock) {
-      this.resetDayView()
-    }
-  }
-
-  toggleBlocks (visibility) {
-    /* this.state.dayGroups.forEach((group) => {
-      group.visible = visibility
-    }, this)
-    this.state.lineGroups.forEach((group) => {
-      group.visible = visibility
-    }, this) */
-  }
-
-  buildSingleTree (blockObject) {
-    let block = blockObject.blockchainData
-
-    this.state.currentBlock = block
-
-    this.angle = 5.0 + (block.output % 100)
-    // this.angle = 90.0 + block.feeToValueRatio
-
-    this.xPosRotation = new THREE.Quaternion().setFromAxisAngle(this.X, (Math.PI / 180) * this.angle)
-    this.xNegRotation = new THREE.Quaternion().setFromAxisAngle(this.X, (Math.PI / 180) * -this.angle)
-    this.yPosRotation = new THREE.Quaternion().setFromAxisAngle(this.Y, (Math.PI / 180) * this.angle)
-    this.yNegRotation = new THREE.Quaternion().setFromAxisAngle(this.Y, (Math.PI / 180) * -this.angle)
-    this.yReverseRotation = new THREE.Quaternion().setFromAxisAngle(this.Y, (Math.PI / 180) * 180)
-    this.zPosRotation = new THREE.Quaternion().setFromAxisAngle(this.Z, (Math.PI / 180) * this.angle)
-    this.zNegRotation = new THREE.Quaternion().setFromAxisAngle(this.Z, (Math.PI / 180) * -this.angle)
-
-    let sortedTree
-
-    blockObject.updateMatrixWorld()
-
-    let blockObjectPosition = blockObject.getWorldPosition().clone()
-    let rotation = blockObject.getWorldRotation().clone()
-
-    /*new TWEEN.Tween( blockObject.material )
-    .to( { opacity: 0 }, 4000 )
-    .onComplete(() => {
-    })
-    .start() */
-
-    this.state.view = 'block'
-    this.toggleBlocks(false)
-
-    this.removeTrees()
-
-    this.treeGroup = new THREE.Group()
-
-    this.treeMesh = new THREE.Geometry()
-    // this.treeGroup.add(this.treeMesh)
-    this.scene.add(this.treeGroup)
-
-    // create an array of ints the same size as the number of transactions in this block
-    let tx = []
-    for (let index = 0; index < block.n_tx; index++) {
-      tx.push(index.toString())
-    }
-
-    var args = {
-      array: tx,
-      hashalgo: 'md5',
-      hashlist: true
-    }
-    merkle.fromArray(args, function (err, tree) {
-      if (!err) {
-        for (var key in tree) {
-          if (tree.hasOwnProperty(key)) {
-            var element = tree[key]
-            if (element.type === 'root' || element.type === 'node') {
-              tree[key].children = {}
-              tree[key].children[element.left] = tree[element.left]
-              tree[key].children[element.right] = tree[element.right]
-              if (element.type === 'root') {
-                sortedTree = element
-              }
-            }
-          }
-        }
-
-        this.points = []
-
-        let startingPosition = new THREE.Vector3(0, 0, 0)
-        let direction = new THREE.Vector3(0, 1, 0)
-
-        this.state.currentBlock.endNodes = []
-
-        this.build(sortedTree, startingPosition, direction, this, true)
-
-        // Convex Hull
-        let convexGeometry
-        let blockMesh
-
-        if (this.points.length > 3) {
-          convexGeometry = new ConvexGeometry(this.points)
-          convexGeometry.computeBoundingBox()
-          let boxDimensions = convexGeometry.boundingBox.getSize()
-          let boxCenter = convexGeometry.boundingBox.getCenter()
-
-          let boundingBoxGeometry = new THREE.BoxBufferGeometry(boxDimensions.x, boxDimensions.y, boxDimensions.z)
-
-          blockMesh = new THREE.Mesh(boundingBoxGeometry, this.crystalMaterial.clone())
-
-          blockMesh.position.set(boxCenter.x, boxCenter.y, boxCenter.z)
-
-          this.treeGroup.add(blockMesh)
-
-          let seen = []
-          let reducedArray = []
-          this.state.currentBlock.endNodes.forEach((nodePos, index) => {
-            let position = {
-              x: Math.ceil(nodePos.x / 10) * 10,
-              y: Math.ceil(nodePos.y / 10) * 10,
-              z: Math.ceil(nodePos.z / 10) * 10
-            }
-
-            let key = JSON.stringify(position)
-
-            if (seen.indexOf(key) === -1) {
-              seen.push(key)
-              nodePos.y = Math.abs(nodePos.y) * 10
-              reducedArray.push(nodePos)
-            }
-          })
-
-          this.audio.generateMerkleSound(reducedArray, blockObjectPosition)
-
-          let mesh = new THREE.Mesh(this.treeMesh, this.merkleMaterial)
-          this.treeGroup.add(mesh)
-
-          this.treeGroup.rotation.set(rotation.x, rotation.y, rotation.z)
-          this.treeGroup.position.set(blockObjectPosition.x, blockObjectPosition.y, blockObjectPosition.z)
-        }
-      }
-    }.bind(this))
-  }
-
-  animateCamera (target, lookAt, duration) {
-    return new Promise((resolve, reject) => {
-      if (this.isAnimating) {
-        console.log('animating')
-        return
-      }
-      this.isAnimating = true
-
-      this.targetPos = target.clone()
-      this.targetLookAt = lookAt.clone()
-
-      // grab initial postion/rotation
-      let fromPosition = new THREE.Vector3().copy(this.camera.position)
-
-      // reset original position and rotation
-      this.camera.position.set(fromPosition.x, fromPosition.y, fromPosition.z)
-
-      var tweenVars = { time: 0 }
-
-      this.transitionDuration = duration || 2000
-      this.easing = TWEEN.Easing.Quartic.InOut
-
-      new TWEEN.Tween(tweenVars)
-      .to({time: 1}, this.transitionDuration)
-      .onUpdate(function () {
-        this.moveCamera(tweenVars.time)
-      }.bind(this))
-      .easing(this.easing)
-      .onComplete(function () {
-        this.isAnimating = false
-
-        resolve()
-      }.bind(this))
-      .start()
-    })
-  }
-
-  moveCamera (time) {
-    this.camPos.lerp(this.targetPos, this.cameraLerpSpeed)
-    this.camera.position.copy(this.camPos)
-    this.lookAtPos.lerp(this.targetLookAt, this.cameraLerpSpeed)
-  }
-
-  onDocumentMouseMove (event) {
-    var rect = this.renderer.domElement.getBoundingClientRect()
-    let x = event.clientX - rect.left
-    let y = event.clientY - rect.top
-    this.targetMouseX = x / window.innerWidth * 2 - 1
-    this.targetMouseY = 1 - y / window.innerHeight * 2
-
-    this.mouseStatic = false
-
-    clearTimeout(this.mouseMoveTimeout)
-    this.mouseMoveTimeout = setTimeout(
-      () => {
-        this.mouseStatic = true
-      },
-      600
-    )
-  }
-
-  addLights (scene) {
-    let ambLight = new THREE.AmbientLight(0xffffff)
-    this.scene.add(ambLight)
-
-    /* let light = new THREE.SpotLight(0xeee6a5)
-    light.position.set(100, 30, 0)
-    light.target.position.set(0, 0, 0)
-
-    if (Config.scene.shadowsOn) {
-      light.castShadow = true
-      light.shadow = new THREE.LightShadow(new THREE.PerspectiveCamera(50, 1, 500, 15000))
-      light.shadow.mapSize.width = 2048
-      light.shadow.mapSize.height = 2048
-    }
-
-    this.scene.add(light) */
-  }
-
-  addObjects () {
-    this.addDay(this.state.blocks)
-  }
-
-<<<<<<< HEAD
-  addDay (blocks, block = 0) {
-    if (blocks.length == 0) return
-    console.log('add day' , block)
-    let group = new THREE.Group()
-=======
-  buildBlocks (blocks, index, group, spiralPoints) {
-    return new Promise((resolve, reject) => {
-      for (let blockIndex = 0; blockIndex < blocks.length; blockIndex++) {
-      // for (let blockIndex = 0; blockIndex < 1; blockIndex++) {
-        let block = blocks[blockIndex]
->>>>>>> 16b41da7
-
-        blocks[blockIndex].index = blockIndex
-
-     //   getTransactionsForBlock(block.hash).then((transactions) => {
-       /*   let totalFees = 0
-          let totalInput = 0
-
-          transactions.forEach((tx, key) => {
-            if (key !== 0) { // ignore coinbase transactions
-              totalInput += tx.input
-              totalFees += (tx.input - tx.output)
-            }
-          }) */
-
-          // blocks[blockIndex].feeToValueRatio = totalFees / totalInput
-        blocks[blockIndex].feeToValueRatio = 0.01
-
-          // TODO: set this from network health value
-        this.angle = 5.0 + (block.output % 100)
-        // this.angle = 90.0 + blocks[blockIndex].feeToValueRatio
-
-          // create an array of ints the same size as the number of transactions in this block
-        let tx = []
-        for (let index = 0; index < block.n_tx; index++) {
-          tx.push(index.toString())
-        }
-
-        let sortedTree
-
-        this.X = new THREE.Vector3(1, 0, 0)
-        this.Y = new THREE.Vector3(0, 1, 0)
-        this.Z = new THREE.Vector3(0, 0, 1)
-
-        this.xPosRotation = new THREE.Quaternion().setFromAxisAngle(this.X, (Math.PI / 180) * this.angle)
-        this.xNegRotation = new THREE.Quaternion().setFromAxisAngle(this.X, (Math.PI / 180) * -this.angle)
-        this.yPosRotation = new THREE.Quaternion().setFromAxisAngle(this.Y, (Math.PI / 180) * this.angle)
-        this.yNegRotation = new THREE.Quaternion().setFromAxisAngle(this.Y, (Math.PI / 180) * -this.angle)
-        this.yReverseRotation = new THREE.Quaternion().setFromAxisAngle(this.Y, (Math.PI / 180) * 180)
-        this.zPosRotation = new THREE.Quaternion().setFromAxisAngle(this.Z, (Math.PI / 180) * this.angle)
-        this.zNegRotation = new THREE.Quaternion().setFromAxisAngle(this.Z, (Math.PI / 180) * -this.angle)
-
-        var args = {
-          array: tx,
-          hashalgo: 'md5',
-          hashlist: true
-        }
-
-        merkle.fromArray(args, function (err, tree) {
-          if (!err) {
-            this.totalLevels = tree.levels
-            for (var key in tree) {
-              if (tree.hasOwnProperty(key)) {
-                var element = tree[key]
-                if (element.type === 'root' || element.type === 'node') {
-                  tree[key].children = {}
-                  tree[key].children[element.left] = tree[element.left]
-                  tree[key].children[element.right] = tree[element.right]
-                  if (element.type === 'root') {
-                    sortedTree = element
-                  }
-                }
-              }
-            }
-
-            this.points = []
-
-            let startingPosition = new THREE.Vector3(0, 0, 0)
-            let direction = new THREE.Vector3(0, 1, 0)
-
-            this.build(sortedTree, startingPosition, direction, this)
-
-            // Convex Hull
-            let convexGeometry
-            let blockMesh
-
-            if (this.points.length > 3) {
-              convexGeometry = new ConvexGeometry(this.points)
-              convexGeometry.computeBoundingBox()
-              let boxDimensions = convexGeometry.boundingBox.getSize()
-              let boxCenter = convexGeometry.boundingBox.getCenter()
-
-              let boundingBoxGeometry = new THREE.BoxBufferGeometry(boxDimensions.x * Math.random(), boxDimensions.y * Math.random(), boxDimensions.z * Math.random())
-              // let boundingBoxGeometry = new THREE.BoxBufferGeometry(Math.random() * 500, Math.random() * 200, Math.random() * 300)
-
-              blockMesh = new THREE.Mesh(boundingBoxGeometry, this.crystalMaterial.clone())
-              blockMesh.position.set(boxCenter.x, boxCenter.y, boxCenter.z)
-
-              blockMesh.blockchainData = block
-
-              let rotation = ((10 * Math.PI) / blocks.length) * blockIndex
-              blockMesh.rotation.z = rotation
-              blockMesh.translateY(700 + (blockIndex * 4))
-
-              blockMesh.rotation.x = Math.PI / 2
-              blockMesh.rotation.y = rotation
-              blockMesh.rotation.z = 0
-
-              blockMesh.rotation.y += Math.PI / 2
-
-              // add random rotation
-              /* blockMesh.rotation.y = Math.random()
-              blockMesh.rotation.x = Math.random()
-              blockMesh.rotation.z = Math.random() */
-
-              group.add(blockMesh)
-
-              spiralPoints.push(blockMesh.position)
-            }
-          }
-        }.bind(this))
-       // })
-      }
-
-      resolve()
-    })
-  }
-
-  addDay (blocks, index) {
-    console.log('add day: ' + index)
-    let group = new THREE.Group()
-
-    this.state.dayGroups.push(group)
-
-    let spiralPoints = []
-    this.scene.add(group)
-
-    this.buildBlocks(blocks, index, group, spiralPoints).then(() => {
-      /* let material = new THREE.LineBasicMaterial({
-        color: 0x000000,
-        transparent: true,
-        opacity: 0.0
-      })
-
-      let curve = new THREE.CatmullRomCurve3(spiralPoints)
-      let points = curve.getPoints(2000)
-      let geometry = new THREE.Geometry()
-      geometry.vertices = points
-      let line = new THREE.Line(geometry, material)
-*/
-      console.log(index)
-
-      group.translateZ(-(index * 1000))
-      // line.translateZ(-(index * 1000))
-
-      // let lineGroup = new THREE.Group()
-      // this.scene.add(lineGroup)
-
-      // lineGroup.add(line)
-
-      // this.state.lineGroups.push(lineGroup)
-
-      this.removeTrees()
-    })
-  }
-
-  build (node, startingPosition, direction, context, visualise) {
-    let magnitude = node.level * 5
-
-    let startPosition = startingPosition.clone()
-    let endPosition = startPosition.clone().add(direction.clone().multiplyScalar(magnitude))
-
-    this.points.push(startPosition)
-    this.points.push(endPosition)
-
-    if (visualise) {
-      let path = new THREE.LineCurve3(startPosition, endPosition)
-      let geometry = new THREE.TubeGeometry(path, 1, magnitude / 25, 6, false)
-      this.treeMesh.merge(geometry, geometry.matrix)
-    }
-
-    let i = 0
-    for (var key in node.children) {
-      if (node.children.hasOwnProperty(key)) {
-        i++
-
-        var childNode = node.children[key]
-
-        if (childNode) {
-          if (typeof childNode.children !== 'undefined') {
-            let newDirection
-
-            let yaxis
-            let yangle
-
-            if (i === 1) {
-              newDirection = direction.clone().applyQuaternion(this.xPosRotation)
-              yaxis = direction.multiply(this.Y).normalize()
-              yangle = (Math.PI / 180) * this.angle
-              newDirection.applyQuaternion(new THREE.Quaternion().setFromAxisAngle(yaxis, yangle))
-            } else {
-              newDirection = direction.clone().applyQuaternion(this.xNegRotation)
-              yaxis = direction.multiply(this.Y).normalize()
-              yangle = (Math.PI / 180) * this.angle
-              newDirection.applyQuaternion(new THREE.Quaternion().setFromAxisAngle(yaxis, yangle))
-            }
-
-            this.build(childNode, endPosition, newDirection, context, visualise)
-          } else {
-            // no child nodes
-            if (this.state.currentBlock) {
-              this.state.currentBlock.endNodes.push(
-                {
-                  x: endPosition.x,
-                  y: endPosition.y,
-                  z: endPosition.z
-                }
-              )
-            }
-          }
-        }
-      }
-    }
-  }
-
-  setupMaterials () {
-    this.crystalOpacity = 0.7
-
-    this.cubeMapUrls = [
-      'px.png',
-      'nx.png',
-      'py.png',
-      'ny.png',
-      'pz.png',
-      'nz.png'
-    ]
-
-    this.bgMap = new THREE.CubeTextureLoader().setPath('/static/assets/textures/').load(this.cubeMapUrls)
-
-    // this.scene.background = this.bgMap
-
-    this.crystalMaterial = new THREE.MeshPhysicalMaterial({
-      color: 0xffffff,
-      metalness: 0.7,
-      roughness: 0.0,
-      opacity: this.crystalOpacity,
-      transparent: true,
-      side: THREE.DoubleSide,
-      envMap: this.bgMap,
-      depthTest: true,
-      depthWrite: false
-      // polygonOffset: true,
-      // polygonOffsetFactor: -0.4
-    })
-
-    this.merkleMaterial = new THREE.MeshStandardMaterial({
-      color: 0xffffff,
-      opacity: 0.7,
-      transparent: true,
-      emissive: 0xffffff,
-      metalness: 1.0,
-      roughness: 0.5,
-      envMap: this.bgMap
-    })
-  }
-
-  resize () {
-    this.width = window.innerWidth
-    this.height = window.innerHeight
-    this.camera.aspect = this.width / this.height
-    this.camera.updateProjectionMatrix()
-    this.renderer.setSize(this.width, this.height)
-  }
-
-  checkMouseIntersection () {
-    var vector = new THREE.Vector3(this.targetMouseX, this.targetMouseY, 0.5)
-    vector.unproject(this.camera)
-    var ray = new THREE.Raycaster(this.camera.position, vector.sub(this.camera.position).normalize())
-
-    this.state.dayGroups.forEach((group, dayIndex) => {
-      let intersects = ray.intersectObjects(group.children)
-      if (intersects.length > 0) {
-        this.state.focussed = true
-        this.mouseStatic = false
-        if (intersects[0].object !== this.intersected[dayIndex]) {
-          if (this.intersected[dayIndex]) {
-            this.intersected[dayIndex].material.color.setHex(this.intersected[dayIndex].currentHex)
-          }
-          this.intersected[dayIndex] = intersects[0].object
-          this.intersected[dayIndex].currentHex = this.intersected[dayIndex].material.color.getHex()
-          this.intersected[dayIndex].material.color.setHex(0xffffff)
-        }
-      } else {
-        this.state.focussed = false
-        if (this.intersected[dayIndex]) {
-          this.intersected[dayIndex].material.color.setHex(this.intersected[dayIndex].currentHex)
-        }
-        this.intersected[dayIndex] = null
-      }
-    }, this)
-  }
-
-  animateBlock () {
-    // if (this.state.view === 'block') {
-//      this.state.currentBlockObject.rotation.z += 0.002
-  //    this.treeGroup.rotation.z += 0.002
-    // }
-  }
-
-  loadDays () {
-    // load in prev day?
-    if (this.state.daysLoaded <= this.state.daysToLoad) {
-      this.state.daysLoaded++
-      this.loadPrevDay()
-    }
-  }
-
-  updateMouse () {
-    this.mousePos.lerp(new THREE.Vector2(this.targetMouseX, this.targetMouseY), this.cameraLerpSpeed)
-  }
-
-<<<<<<< HEAD
-=======
-  ambientCameraMovement () {
-    this.camera.lookAt(this.lookAtPos)
-    this.targetPos.x += this.mousePos.x
-    this.targetPos.y += this.mousePos.y
-    document.dispatchEvent(this.cameraMoveEvent)
-  }
-
-  smoothCameraMovement () {
-    if (this.targetPos.x > this.cameraDriftLimitMax.x) {
-      this.targetPos.x = this.cameraDriftLimitMax.x - 1
-    }
-    if (this.targetPos.y > this.cameraDriftLimitMax.y) {
-      this.targetPos.y = this.cameraDriftLimitMax.y - 1
-    }
-    if (this.targetPos.x < this.cameraDriftLimitMin.x) {
-      this.targetPos.x = this.cameraDriftLimitMin.x + 1
-    }
-    if (this.targetPos.y < this.cameraDriftLimitMin.y) {
-      this.targetPos.y = this.cameraDriftLimitMin.y + 1
-    }
-
-    // if (
-//      this.targetPos.x < this.cameraDriftLimitMax.x &&
-  //    this.targetPos.y < this.cameraDriftLimitMax.y
-    // ) {
-    this.camPos.lerp(this.targetPos, this.cameraLerpSpeed)
-    this.camera.position.copy(this.camPos)
-//    }
-
-    this.lookAtPos.lerp(this.targetLookAt, this.cameraLerpSpeed)
-  }
-
->>>>>>> 16b41da7
-  render () {
-    TWEEN.update()
-    this.checkMouseIntersection()
-    this.updateMouse()
-    this.animateBlock()
-<<<<<<< HEAD
-    this.renderer.render(this.scene, this.camera)
-=======
-    this.loadDays()
-
-    this.smoothCameraMovement()
-    this.ambientCameraMovement()
-
-    this.composer.render()
-    // this.renderer.render(this.scene, this.camera)
->>>>>>> 16b41da7
-  }
-
-  animate () {
-    requestAnimationFrame(this.animate.bind(this))
-    this.render()
-  }
-}
+'use strict'
+
+// libs
+import * as THREE from 'three'
+import Config from '../Config'
+import { ConvexGeometry } from '../../../functions/ConvexGeometry'
+import { getDay } from '../../data/btc'
+import moment from 'moment'
+import Audio from '../audio/audio'
+import _ from 'lodash'
+import EffectComposer, { RenderPass, ShaderPass } from 'three-effectcomposer-es6'
+let merkle = require('../merkle-tree-gen')
+const TWEEN = require('@tweenjs/tween.js')
+const BrownianMotion = require('../motions/BrownianMotion')
+import { oui } from 'ouioui'
+
+export default class Day {
+  constructor (blocks = [], currentDate = new Date()) {
+    this.textureLoader = new THREE.TextureLoader()
+
+    this.initState(blocks, currentDate)
+    this.initRenderer()
+    this.initCamera()
+    this.initShaders()
+
+
+
+    this.composer = new EffectComposer(this.renderer)
+    this.composer.addPass(new RenderPass(this.scene, this.camera))
+
+    const RGBShiftPass = new ShaderPass(this.RGBShiftShader)
+    this.composer.addPass(RGBShiftPass)
+
+    const FilmShaderPass = new ShaderPass(this.FilmShader)
+    this.composer.addPass(FilmShaderPass)
+
+    const VignettePass = new ShaderPass(this.VignetteShader)
+    this.composer.addPass(VignettePass)
+
+    const BrightnessContrastPass = new ShaderPass(this.BrightnessContrastShader)
+    this.composer.addPass(BrightnessContrastPass)
+
+    const HueSaturationPass = new ShaderPass(this.HueSaturationShader)
+    HueSaturationPass.renderToScreen = true
+    this.composer.addPass(HueSaturationPass)
+
+    this.audio = new Audio(this.camera)
+
+    this.audio.init().then(() => {
+      this.addEvents()
+      this.addLights()
+      this.setupMaterials()
+      this.addObjects()
+      this.moveCamera()
+      this.animate()
+    })
+  }
+
+  initShaders () {
+    this.RGBShiftShader = {
+      uniforms: {
+        'tDiffuse': { value: null },
+        'amount': { value: 0.0005 },
+        'angle': { value: 0.0 }
+      },
+      vertexShader: [
+        'varying vec2 vUv;',
+        'void main() {',
+        'vUv = uv;',
+        'gl_Position = projectionMatrix * modelViewMatrix * vec4( position, 1.0 );',
+        '}'
+      ].join('\n'),
+      fragmentShader: [
+        'uniform sampler2D tDiffuse;',
+        'uniform float amount;',
+        'uniform float angle;',
+        'varying vec2 vUv;',
+        'void main() {',
+        'vec2 offset = amount * vec2( cos(angle), sin(angle));',
+        'vec4 cr = texture2D(tDiffuse, vUv + offset);',
+        'vec4 cga = texture2D(tDiffuse, vUv);',
+        'vec4 cb = texture2D(tDiffuse, vUv - offset);',
+        'gl_FragColor = vec4(cr.r, cga.g, cb.b, cga.a);',
+        '}'
+      ].join('\n')
+    }
+
+    this.VignetteShader = {
+      uniforms: {
+        'tDiffuse': { value: null },
+        'offset': { value: 1.0 },
+        'darkness': { value: 1.1 }
+      },
+      vertexShader: [
+        'varying vec2 vUv;',
+        'void main() {',
+        'vUv = uv;',
+        'gl_Position = projectionMatrix * modelViewMatrix * vec4( position, 1.0 );',
+        '}'
+      ].join('\n'),
+      fragmentShader: [
+        'uniform float offset;',
+        'uniform float darkness;',
+        'uniform sampler2D tDiffuse;',
+        'varying vec2 vUv;',
+        'void main() {',
+        // Eskil's vignette
+        'vec4 texel = texture2D( tDiffuse, vUv );',
+        'vec2 uv = ( vUv - vec2( 0.5 ) ) * vec2( offset );',
+        'gl_FragColor = vec4( mix( texel.rgb, vec3( 1.0 - darkness ), dot( uv, uv ) ), texel.a );',
+        /*
+        // alternative version from glfx.js
+        // this one makes more "dusty" look (as opposed to "burned")
+
+        "vec4 color = texture2D( tDiffuse, vUv );",
+        "float dist = distance( vUv, vec2( 0.5 ) );",
+        "color.rgb *= smoothstep( 0.8, offset * 0.799, dist *( darkness + offset ) );",
+        "gl_FragColor = color;",
+        */
+        '}'
+      ].join('\n')
+    }
+
+    this.HueSaturationShader = {
+      uniforms: {
+        'tDiffuse': { value: null },
+        'hue': { value: 0 },
+        'saturation': { value: 0.5 }
+      },
+      vertexShader: [
+        'varying vec2 vUv;',
+        'void main() {',
+        'vUv = uv;',
+        'gl_Position = projectionMatrix * modelViewMatrix * vec4( position, 1.0 );',
+        '}'
+      ].join('\n'),
+      fragmentShader: [
+        'uniform sampler2D tDiffuse;',
+        'uniform float hue;',
+        'uniform float saturation;',
+        'varying vec2 vUv;',
+        'void main() {',
+        'gl_FragColor = texture2D( tDiffuse, vUv );',
+
+        // hue
+        'float angle = hue * 3.14159265;',
+        'float s = sin(angle), c = cos(angle);',
+        'vec3 weights = (vec3(2.0 * c, -sqrt(3.0) * s - c, sqrt(3.0) * s - c) + 1.0) / 3.0;',
+        'float len = length(gl_FragColor.rgb);',
+        'gl_FragColor.rgb = vec3(',
+        'dot(gl_FragColor.rgb, weights.xyz),',
+        'dot(gl_FragColor.rgb, weights.zxy),',
+        'dot(gl_FragColor.rgb, weights.yzx)',
+        ');',
+
+        // saturation
+        'float average = (gl_FragColor.r + gl_FragColor.g + gl_FragColor.b) / 3.0;',
+        'if (saturation > 0.0) {',
+        'gl_FragColor.rgb += (average - gl_FragColor.rgb) * (1.0 - 1.0 / (1.001 - saturation));',
+        '} else {',
+        'gl_FragColor.rgb += (average - gl_FragColor.rgb) * (-saturation);',
+        '}',
+
+        '}'
+
+      ].join('\n')
+
+    }
+
+    this.FilmShader = {
+
+      uniforms: {
+
+        'tDiffuse': { value: null },
+        'time': { value: 0.0 },
+        'nIntensity': { value: 0.1 },
+        'sIntensity': { value: 0.0 },
+        'sCount': { value: 4096 },
+        'grayscale': { value: 0 }
+
+      },
+
+      vertexShader: [
+
+        'varying vec2 vUv;',
+
+        'void main() {',
+
+        'vUv = uv;',
+        'gl_Position = projectionMatrix * modelViewMatrix * vec4( position, 1.0 );',
+
+        '}'
+
+      ].join('\n'),
+
+      fragmentShader: [
+
+        '#include <common>',
+
+          // control parameter
+        'uniform float time;',
+
+        'uniform bool grayscale;',
+
+          // noise effect intensity value (0 = no effect, 1 = full effect)
+        'uniform float nIntensity;',
+
+          // scanlines effect intensity value (0 = no effect, 1 = full effect)
+        'uniform float sIntensity;',
+
+          // scanlines effect count value (0 = no effect, 4096 = full effect)
+        'uniform float sCount;',
+
+        'uniform sampler2D tDiffuse;',
+
+        'varying vec2 vUv;',
+
+        'void main() {',
+
+            // sample the source
+        'vec4 cTextureScreen = texture2D( tDiffuse, vUv );',
+
+            // make some noise
+        'float dx = rand( vUv + time );',
+
+            // add noise
+        'vec3 cResult = cTextureScreen.rgb + cTextureScreen.rgb * clamp( 0.1 + dx, 0.0, 1.0 );',
+
+            // get us a sine and cosine
+        'vec2 sc = vec2( sin( vUv.y * sCount ), cos( vUv.y * sCount ) );',
+
+            // add scanlines
+        'cResult += cTextureScreen.rgb * vec3( sc.x, sc.y, sc.x ) * sIntensity;',
+
+            // interpolate between source and result by intensity
+        'cResult = cTextureScreen.rgb + clamp( nIntensity, 0.0,1.0 ) * ( cResult - cTextureScreen.rgb );',
+
+            // convert to grayscale if desired
+        'if( grayscale ) {',
+
+        'cResult = vec3( cResult.r * 0.3 + cResult.g * 0.59 + cResult.b * 0.11 );',
+
+        '}',
+
+        'gl_FragColor =  vec4( cResult, cTextureScreen.a );',
+
+        '}'
+
+      ].join('\n')
+
+    }
+
+    this.BrightnessContrastShader = {
+      uniforms: {
+        'tDiffuse': { value: null },
+        'brightness': { value: 0.0 },
+        'contrast': { value: 0.1 }
+      },
+
+      vertexShader: [
+        'varying vec2 vUv;',
+
+        'void main() {',
+
+        'vUv = uv;',
+
+        'gl_Position = projectionMatrix * modelViewMatrix * vec4( position, 1.0 );',
+
+        '}'
+
+      ].join('\n'),
+
+      fragmentShader: [
+
+        'uniform sampler2D tDiffuse;',
+        'uniform float brightness;',
+        'uniform float contrast;',
+
+        'varying vec2 vUv;',
+
+        'void main() {',
+
+        'gl_FragColor = texture2D( tDiffuse, vUv );',
+
+        'gl_FragColor.rgb += brightness;',
+
+        'if (contrast > 0.0) {',
+        'gl_FragColor.rgb = (gl_FragColor.rgb - 0.5) / (1.0 - contrast) + 0.5;',
+        '} else {',
+        'gl_FragColor.rgb = (gl_FragColor.rgb - 0.5) * (1.0 + contrast) + 0.5;',
+        '}',
+
+        '}'
+
+      ].join('\n')
+
+    }
+  }
+
+  initState (blocks, currentDate) {
+    this.state = {}
+    this.state.focussed = false // are we focussed on a block?
+    this.state.blocks = blocks
+    this.state.currentDate = currentDate
+    this.state.dayGroups = []
+    this.state.lineGroups = []
+    this.state.currentBlock = null
+    this.state.currentBlockObject = null
+    this.state.view = 'day' // can be 'day' or 'block'
+  }
+
+  initRenderer () {
+    // canvas dimensions
+    this.width = window.innerWidth
+    this.height = window.innerHeight
+
+    // scene
+    this.scene = new THREE.Scene()
+    this.scene.fog = new THREE.FogExp2(Config.scene.bgColor, 0.00015)
+    this.scene.background = new THREE.Color(Config.scene.bgColor)
+
+    // renderer
+    this.canvas = document.getElementById('stage')
+    this.renderer = new THREE.WebGLRenderer({
+      antialias: Config.scene.antialias,
+      canvas: this.canvas,
+      alpha: true
+    })
+
+    this.renderer.setClearColor(Config.scene.bgColor, 0.0)
+    this.renderer.autoClear = false
+    // this.renderer.setPixelRatio(window.devicePixelRatio)
+    this.renderer.setSize(this.width, this.height)
+    this.renderer.shadowMap.enabled = true
+    this.renderer.shadowMap.type = THREE.PCFSoftShadowMap
+    this.renderer.shadowMap.soft = true
+    this.renderer.autoClear = false
+    this.renderer.sortObjects = false
+  }
+
+  initCamera () {
+    this.defaultCameraPos = new THREE.Vector3(0.0, 0.0, 3000.0)
+
+    this.cameraDriftLimitMax = {}
+    this.cameraDriftLimitMax.x = 400.0
+    this.cameraDriftLimitMax.y = 400.0
+    this.cameraDriftLimitMin = {}
+    this.cameraDriftLimitMin.x = -400.0
+    this.cameraDriftLimitMin.y = -400.0
+    this.cameraMoveStep = 200.0
+    this.cameraLerpSpeed = 0.05
+
+    this.camera = new THREE.PerspectiveCamera(Config.camera.fov, this.width / this.height, 1, 50000)
+    this.camera.position.set(this.defaultCameraPos.x, this.defaultCameraPos.y, this.defaultCameraPos.z)
+    this.camera.updateMatrixWorld()
+
+    this.camPos = this.camera.position.clone()
+    this.targetPos = this.camPos.clone()
+    this.lookAtPos = new THREE.Vector3(0, 0, 0)
+    this.targetLookAt = new THREE.Vector3(0, 0, 0)
+
+    this.camera.lookAt(this.lookAtPos)
+    let toRotation = new THREE.Euler().copy(this.camera.rotation)
+    this.fromQuaternion = new THREE.Quaternion().copy(this.camera.quaternion)
+    this.toQuaternion = new THREE.Quaternion().setFromEuler(toRotation)
+    this.moveQuaternion = new THREE.Quaternion()
+
+    window.camera = this.camera
+
+    this.brownianMotionCamera = new BrownianMotion()
+
+    this.cameraMoveEvent = new Event('cameraMove')
+
+    oui({
+      putSomeGUIShitHere: 'boom'
+    })
+  }
+
+  addEvents () {
+    this.raycaster = new THREE.Raycaster()
+    this.intersected = []
+    this.mousePos = new THREE.Vector2()
+
+    this.mouseStatic = true
+    this.mouseMoveTimeout = null
+
+    this.mouseX = 0
+    this.mouseY = 0
+    this.targetMouseX = 0
+    this.targetMouseY = 0
+
+    this.isAnimating = false
+
+    this.selectBlock = new Event('selectBlock')
+
+    window.addEventListener('resize', this.resize.bind(this), false)
+    this.resize()
+
+    document.addEventListener('mousewheel', this.onDocumentMouseWheel.bind(this), false)
+    document.addEventListener('mousemove', this.onDocumentMouseMove.bind(this), false)
+    document.addEventListener('mousedown', this.onDocumentMouseDown.bind(this), false)
+    document.addEventListener('keydown', this.onkeydown.bind(this), false)
+  }
+
+  onDocumentMouseWheel (event) {
+    event.preventDefault()
+    if (event.wheelDeltaY > 0) {
+      this.targetPos.z -= this.cameraMoveStep
+      this.targetLookAt.z -= this.cameraMoveStep
+    } else {
+      this.targetPos.z += this.cameraMoveStep
+      this.targetLookAt.z += this.cameraMoveStep
+    }
+  }
+
+  onkeydown (event) {
+    var isEscape = false
+    if ('key' in event) {
+      isEscape = (event.key === 'Escape' || event.key === 'Esc')
+    } else {
+      isEscape = (event.keyCode === 27)
+    }
+    if (isEscape) {
+      this.resetDayView()
+    }
+  }
+
+  resetDayView () {
+    this.state.view = 'day'
+
+    this.removeTrees()
+
+    this.animateCamera(this.defaultCameraPos, new THREE.Vector3(0.0, 0.0, 0.0), 3000)
+
+    this.state.focussed = false
+    this.isAnimating = false
+    this.toggleBlocks(true)
+
+    if (this.state.currentBlockObject) {
+     /* new TWEEN.Tween( this.state.currentBlockObject.material )
+      .to( { opacity: this.crystalOpacity }, 1000 )
+      .start() */
+    }
+  }
+
+  removeTrees () {
+    this.audio.unloadSound()
+
+    if (typeof this.treeGroup !== 'undefined') {
+      this.scene.remove(this.treeGroup)
+    }
+  }
+
+  onDocumentMouseDown (event) {
+    event.preventDefault()
+
+    document.dispatchEvent(this.selectBlock)
+
+    return
+
+    // if (this.state.view === 'block') {
+    // return
+    // }
+
+    this.raycaster.setFromCamera({x: this.targetMouseX, y: this.targetMouseY}, this.camera)
+
+    this.state.dayGroups.forEach((group) => {
+      var intersects = this.raycaster.intersectObjects(group.children)
+      if (intersects.length > 0) {
+        let blockObject = intersects[0].object
+
+        this.state.currentBlockObject = blockObject
+
+        let lookAtPos = blockObject.getWorldPosition().clone()
+
+        let blockDir = blockObject.getWorldPosition().clone().normalize()
+        // let newCamPos = blockObject.getWorldPosition().clone().add(blockDir.multiplyScalar(30))
+        let newCamPos = blockObject.getWorldPosition().clone()
+        newCamPos.z += 550.0
+
+        this.animateCamera(newCamPos, lookAtPos, 3000).then(() => {
+          this.buildSingleTree(blockObject)
+        })
+      }
+    })
+  }
+
+  movetoBlock (hash) {
+    let foundBlock = false
+    this.state.dayGroups.forEach((group) => {
+      group.children.forEach((blockObject) => {
+        if (blockObject.blockchainData.hash === hash) {
+          foundBlock = true
+          this.state.currentBlockObject = blockObject
+          let lookAtPos = blockObject.getWorldPosition().clone()
+          let newCamPos = blockObject.getWorldPosition().clone()
+          newCamPos.z += 450.0
+          this.animateCamera(newCamPos, lookAtPos, 3000).then(() => {
+            this.buildSingleTree(blockObject)
+          })
+        }
+      })
+    })
+
+    if (!foundBlock) {
+      this.resetDayView()
+    }
+  }
+
+  toggleBlocks (visibility) {
+    /* this.state.dayGroups.forEach((group) => {
+      group.visible = visibility
+    }, this)
+    this.state.lineGroups.forEach((group) => {
+      group.visible = visibility
+    }, this) */
+  }
+
+  buildSingleTree (blockObject) {
+    let block = blockObject.blockchainData
+
+    this.state.currentBlock = block
+
+    this.angle = 5.0 + (block.output % 100)
+    // this.angle = 90.0 + block.feeToValueRatio
+
+    this.xPosRotation = new THREE.Quaternion().setFromAxisAngle(this.X, (Math.PI / 180) * this.angle)
+    this.xNegRotation = new THREE.Quaternion().setFromAxisAngle(this.X, (Math.PI / 180) * -this.angle)
+    this.yPosRotation = new THREE.Quaternion().setFromAxisAngle(this.Y, (Math.PI / 180) * this.angle)
+    this.yNegRotation = new THREE.Quaternion().setFromAxisAngle(this.Y, (Math.PI / 180) * -this.angle)
+    this.yReverseRotation = new THREE.Quaternion().setFromAxisAngle(this.Y, (Math.PI / 180) * 180)
+    this.zPosRotation = new THREE.Quaternion().setFromAxisAngle(this.Z, (Math.PI / 180) * this.angle)
+    this.zNegRotation = new THREE.Quaternion().setFromAxisAngle(this.Z, (Math.PI / 180) * -this.angle)
+
+    let sortedTree
+
+    blockObject.updateMatrixWorld()
+
+    let blockObjectPosition = blockObject.getWorldPosition().clone()
+    let rotation = blockObject.getWorldRotation().clone()
+
+    /*new TWEEN.Tween( blockObject.material )
+    .to( { opacity: 0 }, 4000 )
+    .onComplete(() => {
+    })
+    .start() */
+
+    this.state.view = 'block'
+    this.toggleBlocks(false)
+
+    this.removeTrees()
+
+    this.treeGroup = new THREE.Group()
+
+    this.treeMesh = new THREE.Geometry()
+    // this.treeGroup.add(this.treeMesh)
+    this.scene.add(this.treeGroup)
+
+    // create an array of ints the same size as the number of transactions in this block
+    let tx = []
+    for (let index = 0; index < block.n_tx; index++) {
+      tx.push(index.toString())
+    }
+
+    var args = {
+      array: tx,
+      hashalgo: 'md5',
+      hashlist: true
+    }
+    merkle.fromArray(args, function (err, tree) {
+      if (!err) {
+        for (var key in tree) {
+          if (tree.hasOwnProperty(key)) {
+            var element = tree[key]
+            if (element.type === 'root' || element.type === 'node') {
+              tree[key].children = {}
+              tree[key].children[element.left] = tree[element.left]
+              tree[key].children[element.right] = tree[element.right]
+              if (element.type === 'root') {
+                sortedTree = element
+              }
+            }
+          }
+        }
+
+        this.points = []
+
+        let startingPosition = new THREE.Vector3(0, 0, 0)
+        let direction = new THREE.Vector3(0, 1, 0)
+
+        this.state.currentBlock.endNodes = []
+
+        this.build(sortedTree, startingPosition, direction, this, true)
+
+        // Convex Hull
+        let convexGeometry
+        let blockMesh
+
+        if (this.points.length > 3) {
+          convexGeometry = new ConvexGeometry(this.points)
+          convexGeometry.computeBoundingBox()
+          let boxDimensions = convexGeometry.boundingBox.getSize()
+          let boxCenter = convexGeometry.boundingBox.getCenter()
+
+          let boundingBoxGeometry = new THREE.BoxBufferGeometry(boxDimensions.x, boxDimensions.y, boxDimensions.z)
+
+          blockMesh = new THREE.Mesh(boundingBoxGeometry, this.crystalMaterial.clone())
+
+          blockMesh.position.set(boxCenter.x, boxCenter.y, boxCenter.z)
+
+          this.treeGroup.add(blockMesh)
+
+          let seen = []
+          let reducedArray = []
+          this.state.currentBlock.endNodes.forEach((nodePos, index) => {
+            let position = {
+              x: Math.ceil(nodePos.x / 10) * 10,
+              y: Math.ceil(nodePos.y / 10) * 10,
+              z: Math.ceil(nodePos.z / 10) * 10
+            }
+
+            let key = JSON.stringify(position)
+
+            if (seen.indexOf(key) === -1) {
+              seen.push(key)
+              nodePos.y = Math.abs(nodePos.y) * 10
+              reducedArray.push(nodePos)
+            }
+          })
+
+          this.audio.generateMerkleSound(reducedArray, blockObjectPosition)
+
+          let mesh = new THREE.Mesh(this.treeMesh, this.merkleMaterial)
+          this.treeGroup.add(mesh)
+
+          this.treeGroup.rotation.set(rotation.x, rotation.y, rotation.z)
+          this.treeGroup.position.set(blockObjectPosition.x, blockObjectPosition.y, blockObjectPosition.z)
+        }
+      }
+    }.bind(this))
+  }
+
+  animateCamera (target, lookAt, duration) {
+    return new Promise((resolve, reject) => {
+      if (this.isAnimating) {
+        console.log('animating')
+        return
+      }
+      this.isAnimating = true
+
+      this.targetPos = target.clone()
+      this.targetLookAt = lookAt.clone()
+
+      // grab initial postion/rotation
+      let fromPosition = new THREE.Vector3().copy(this.camera.position)
+
+      // reset original position and rotation
+      this.camera.position.set(fromPosition.x, fromPosition.y, fromPosition.z)
+
+      var tweenVars = { time: 0 }
+
+      this.transitionDuration = duration || 2000
+      this.easing = TWEEN.Easing.Quartic.InOut
+
+      new TWEEN.Tween(tweenVars)
+      .to({time: 1}, this.transitionDuration)
+      .onUpdate(function () {
+        this.moveCamera(tweenVars.time)
+      }.bind(this))
+      .easing(this.easing)
+      .onComplete(function () {
+        this.isAnimating = false
+
+        resolve()
+      }.bind(this))
+      .start()
+    })
+  }
+
+  moveCamera (time) {
+    this.camPos.lerp(this.targetPos, this.cameraLerpSpeed)
+    this.camera.position.copy(this.camPos)
+    this.lookAtPos.lerp(this.targetLookAt, this.cameraLerpSpeed)
+  }
+
+  onDocumentMouseMove (event) {
+    var rect = this.renderer.domElement.getBoundingClientRect()
+    let x = event.clientX - rect.left
+    let y = event.clientY - rect.top
+    this.targetMouseX = x / window.innerWidth * 2 - 1
+    this.targetMouseY = 1 - y / window.innerHeight * 2
+
+    this.mouseStatic = false
+
+    clearTimeout(this.mouseMoveTimeout)
+    this.mouseMoveTimeout = setTimeout(
+      () => {
+        this.mouseStatic = true
+      },
+      600
+    )
+  }
+
+  addLights (scene) {
+    let ambLight = new THREE.AmbientLight(0xffffff)
+    this.scene.add(ambLight)
+
+    /* let light = new THREE.SpotLight(0xeee6a5)
+    light.position.set(100, 30, 0)
+    light.target.position.set(0, 0, 0)
+
+    if (Config.scene.shadowsOn) {
+      light.castShadow = true
+      light.shadow = new THREE.LightShadow(new THREE.PerspectiveCamera(50, 1, 500, 15000))
+      light.shadow.mapSize.width = 2048
+      light.shadow.mapSize.height = 2048
+    }
+
+    this.scene.add(light) */
+  }
+
+  addObjects () {
+    this.addDay(this.state.blocks)
+  }
+
+  buildBlocks (blocks, index, group, spiralPoints) {
+    return new Promise((resolve, reject) => {
+      for (let blockIndex = 0; blockIndex < blocks.length; blockIndex++) {
+      // for (let blockIndex = 0; blockIndex < 1; blockIndex++) {
+        let block = blocks[blockIndex]
+
+        blocks[blockIndex].index = blockIndex
+
+     //   getTransactionsForBlock(block.hash).then((transactions) => {
+       /*   let totalFees = 0
+          let totalInput = 0
+
+          transactions.forEach((tx, key) => {
+            if (key !== 0) { // ignore coinbase transactions
+              totalInput += tx.input
+              totalFees += (tx.input - tx.output)
+            }
+          }) */
+
+          // blocks[blockIndex].feeToValueRatio = totalFees / totalInput
+        blocks[blockIndex].feeToValueRatio = 0.01
+
+          // TODO: set this from network health value
+        this.angle = 5.0 + (block.output % 100)
+        // this.angle = 90.0 + blocks[blockIndex].feeToValueRatio
+
+          // create an array of ints the same size as the number of transactions in this block
+        let tx = []
+        for (let index = 0; index < block.n_tx; index++) {
+          tx.push(index.toString())
+        }
+
+        let sortedTree
+
+        this.X = new THREE.Vector3(1, 0, 0)
+        this.Y = new THREE.Vector3(0, 1, 0)
+        this.Z = new THREE.Vector3(0, 0, 1)
+
+        this.xPosRotation = new THREE.Quaternion().setFromAxisAngle(this.X, (Math.PI / 180) * this.angle)
+        this.xNegRotation = new THREE.Quaternion().setFromAxisAngle(this.X, (Math.PI / 180) * -this.angle)
+        this.yPosRotation = new THREE.Quaternion().setFromAxisAngle(this.Y, (Math.PI / 180) * this.angle)
+        this.yNegRotation = new THREE.Quaternion().setFromAxisAngle(this.Y, (Math.PI / 180) * -this.angle)
+        this.yReverseRotation = new THREE.Quaternion().setFromAxisAngle(this.Y, (Math.PI / 180) * 180)
+        this.zPosRotation = new THREE.Quaternion().setFromAxisAngle(this.Z, (Math.PI / 180) * this.angle)
+        this.zNegRotation = new THREE.Quaternion().setFromAxisAngle(this.Z, (Math.PI / 180) * -this.angle)
+
+        var args = {
+          array: tx,
+          hashalgo: 'md5',
+          hashlist: true
+        }
+
+        merkle.fromArray(args, function (err, tree) {
+          if (!err) {
+            this.totalLevels = tree.levels
+            for (var key in tree) {
+              if (tree.hasOwnProperty(key)) {
+                var element = tree[key]
+                if (element.type === 'root' || element.type === 'node') {
+                  tree[key].children = {}
+                  tree[key].children[element.left] = tree[element.left]
+                  tree[key].children[element.right] = tree[element.right]
+                  if (element.type === 'root') {
+                    sortedTree = element
+                  }
+                }
+              }
+            }
+
+            this.points = []
+
+            let startingPosition = new THREE.Vector3(0, 0, 0)
+            let direction = new THREE.Vector3(0, 1, 0)
+
+            this.build(sortedTree, startingPosition, direction, this)
+
+            // Convex Hull
+            let convexGeometry
+            let blockMesh
+
+            if (this.points.length > 3) {
+              convexGeometry = new ConvexGeometry(this.points)
+              convexGeometry.computeBoundingBox()
+              let boxDimensions = convexGeometry.boundingBox.getSize()
+              let boxCenter = convexGeometry.boundingBox.getCenter()
+
+              let boundingBoxGeometry = new THREE.BoxBufferGeometry(boxDimensions.x * Math.random(), boxDimensions.y * Math.random(), boxDimensions.z * Math.random())
+              // let boundingBoxGeometry = new THREE.BoxBufferGeometry(Math.random() * 500, Math.random() * 200, Math.random() * 300)
+
+              blockMesh = new THREE.Mesh(boundingBoxGeometry, this.crystalMaterial.clone())
+              blockMesh.position.set(boxCenter.x, boxCenter.y, boxCenter.z)
+
+              blockMesh.blockchainData = block
+
+              let rotation = ((10 * Math.PI) / blocks.length) * blockIndex
+              blockMesh.rotation.z = rotation
+              blockMesh.translateY(700 + (blockIndex * 4))
+
+              blockMesh.rotation.x = Math.PI / 2
+              blockMesh.rotation.y = rotation
+              blockMesh.rotation.z = 0
+
+              blockMesh.rotation.y += Math.PI / 2
+
+              // add random rotation
+              /* blockMesh.rotation.y = Math.random()
+              blockMesh.rotation.x = Math.random()
+              blockMesh.rotation.z = Math.random() */
+
+              group.add(blockMesh)
+
+              spiralPoints.push(blockMesh.position)
+            }
+          }
+        }.bind(this))
+       // })
+      }
+
+      resolve()
+    })
+  }
+
+  addDay (blocks, index) {
+    console.log('add day: ' + index)
+    let group = new THREE.Group()
+
+    this.state.dayGroups.push(group)
+
+    let spiralPoints = []
+    this.scene.add(group)
+
+    this.buildBlocks(blocks, index, group, spiralPoints).then(() => {
+      /* let material = new THREE.LineBasicMaterial({
+        color: 0x000000,
+        transparent: true,
+        opacity: 0.0
+      })
+
+      let curve = new THREE.CatmullRomCurve3(spiralPoints)
+      let points = curve.getPoints(2000)
+      let geometry = new THREE.Geometry()
+      geometry.vertices = points
+      let line = new THREE.Line(geometry, material)
+*/
+      console.log(index)
+
+      group.translateZ(-(index * 1000))
+      // line.translateZ(-(index * 1000))
+
+      // let lineGroup = new THREE.Group()
+      // this.scene.add(lineGroup)
+
+      // lineGroup.add(line)
+
+      // this.state.lineGroups.push(lineGroup)
+
+      this.removeTrees()
+    })
+  }
+
+  build (node, startingPosition, direction, context, visualise) {
+    let magnitude = node.level * 5
+
+    let startPosition = startingPosition.clone()
+    let endPosition = startPosition.clone().add(direction.clone().multiplyScalar(magnitude))
+
+    this.points.push(startPosition)
+    this.points.push(endPosition)
+
+    if (visualise) {
+      let path = new THREE.LineCurve3(startPosition, endPosition)
+      let geometry = new THREE.TubeGeometry(path, 1, magnitude / 25, 6, false)
+      this.treeMesh.merge(geometry, geometry.matrix)
+    }
+
+    let i = 0
+    for (var key in node.children) {
+      if (node.children.hasOwnProperty(key)) {
+        i++
+
+        var childNode = node.children[key]
+
+        if (childNode) {
+          if (typeof childNode.children !== 'undefined') {
+            let newDirection
+
+            let yaxis
+            let yangle
+
+            if (i === 1) {
+              newDirection = direction.clone().applyQuaternion(this.xPosRotation)
+              yaxis = direction.multiply(this.Y).normalize()
+              yangle = (Math.PI / 180) * this.angle
+              newDirection.applyQuaternion(new THREE.Quaternion().setFromAxisAngle(yaxis, yangle))
+            } else {
+              newDirection = direction.clone().applyQuaternion(this.xNegRotation)
+              yaxis = direction.multiply(this.Y).normalize()
+              yangle = (Math.PI / 180) * this.angle
+              newDirection.applyQuaternion(new THREE.Quaternion().setFromAxisAngle(yaxis, yangle))
+            }
+
+            this.build(childNode, endPosition, newDirection, context, visualise)
+          } else {
+            // no child nodes
+            if (this.state.currentBlock) {
+              this.state.currentBlock.endNodes.push(
+                {
+                  x: endPosition.x,
+                  y: endPosition.y,
+                  z: endPosition.z
+                }
+              )
+            }
+          }
+        }
+      }
+    }
+  }
+
+  setupMaterials () {
+    this.crystalOpacity = 0.7
+
+    this.cubeMapUrls = [
+      'px.png',
+      'nx.png',
+      'py.png',
+      'ny.png',
+      'pz.png',
+      'nz.png'
+    ]
+
+    this.bgMap = new THREE.CubeTextureLoader().setPath('/static/assets/textures/').load(this.cubeMapUrls)
+
+    // this.scene.background = this.bgMap
+
+    this.crystalMaterial = new THREE.MeshPhysicalMaterial({
+      color: 0xffffff,
+      metalness: 0.7,
+      roughness: 0.0,
+      opacity: this.crystalOpacity,
+      transparent: true,
+      side: THREE.DoubleSide,
+      envMap: this.bgMap,
+      depthTest: true,
+      depthWrite: false
+      // polygonOffset: true,
+      // polygonOffsetFactor: -0.4
+    })
+
+    this.merkleMaterial = new THREE.MeshStandardMaterial({
+      color: 0xffffff,
+      opacity: 0.7,
+      transparent: true,
+      emissive: 0xffffff,
+      metalness: 1.0,
+      roughness: 0.5,
+      envMap: this.bgMap
+    })
+  }
+
+  resize () {
+    this.width = window.innerWidth
+    this.height = window.innerHeight
+    this.camera.aspect = this.width / this.height
+    this.camera.updateProjectionMatrix()
+    this.renderer.setSize(this.width, this.height)
+  }
+
+  checkMouseIntersection () {
+    var vector = new THREE.Vector3(this.targetMouseX, this.targetMouseY, 0.5)
+    vector.unproject(this.camera)
+    var ray = new THREE.Raycaster(this.camera.position, vector.sub(this.camera.position).normalize())
+
+    this.state.dayGroups.forEach((group, dayIndex) => {
+      let intersects = ray.intersectObjects(group.children)
+      if (intersects.length > 0) {
+        this.state.focussed = true
+        this.mouseStatic = false
+        if (intersects[0].object !== this.intersected[dayIndex]) {
+          if (this.intersected[dayIndex]) {
+            this.intersected[dayIndex].material.color.setHex(this.intersected[dayIndex].currentHex)
+          }
+          this.intersected[dayIndex] = intersects[0].object
+          this.intersected[dayIndex].currentHex = this.intersected[dayIndex].material.color.getHex()
+          this.intersected[dayIndex].material.color.setHex(0xffffff)
+        }
+      } else {
+        this.state.focussed = false
+        if (this.intersected[dayIndex]) {
+          this.intersected[dayIndex].material.color.setHex(this.intersected[dayIndex].currentHex)
+        }
+        this.intersected[dayIndex] = null
+      }
+    }, this)
+  }
+
+  animateBlock () {
+    // if (this.state.view === 'block') {
+//      this.state.currentBlockObject.rotation.z += 0.002
+  //    this.treeGroup.rotation.z += 0.002
+    // }
+  }
+
+  loadDays () {
+    // load in prev day?
+    if (this.state.daysLoaded <= this.state.daysToLoad) {
+      this.state.daysLoaded++
+      this.loadPrevDay()
+    }
+  }
+
+  updateMouse () {
+    this.mousePos.lerp(new THREE.Vector2(this.targetMouseX, this.targetMouseY), this.cameraLerpSpeed)
+  }
+
+  ambientCameraMovement () {
+    this.camera.lookAt(this.lookAtPos)
+    this.targetPos.x += this.mousePos.x
+    this.targetPos.y += this.mousePos.y
+    document.dispatchEvent(this.cameraMoveEvent)
+  }
+
+  smoothCameraMovement () {
+    if (this.targetPos.x > this.cameraDriftLimitMax.x) {
+      this.targetPos.x = this.cameraDriftLimitMax.x - 1
+    }
+    if (this.targetPos.y > this.cameraDriftLimitMax.y) {
+      this.targetPos.y = this.cameraDriftLimitMax.y - 1
+    }
+    if (this.targetPos.x < this.cameraDriftLimitMin.x) {
+      this.targetPos.x = this.cameraDriftLimitMin.x + 1
+    }
+    if (this.targetPos.y < this.cameraDriftLimitMin.y) {
+      this.targetPos.y = this.cameraDriftLimitMin.y + 1
+    }
+
+    // if (
+//      this.targetPos.x < this.cameraDriftLimitMax.x &&
+  //    this.targetPos.y < this.cameraDriftLimitMax.y
+    // ) {
+    this.camPos.lerp(this.targetPos, this.cameraLerpSpeed)
+    this.camera.position.copy(this.camPos)
+//    }
+
+    this.lookAtPos.lerp(this.targetLookAt, this.cameraLerpSpeed)
+  }
+
+  render () {
+    TWEEN.update()
+    this.checkMouseIntersection()
+    this.updateMouse()
+    this.animateBlock()
+    this.loadDays()
+
+    this.smoothCameraMovement()
+    this.ambientCameraMovement()
+
+    this.composer.render()
+    // this.renderer.render(this.scene, this.camera)
+  }
+
+  animate () {
+    requestAnimationFrame(this.animate.bind(this))
+    this.render()
+  }
+}