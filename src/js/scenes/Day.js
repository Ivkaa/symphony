'use strict'

// libs
import * as THREE from 'three'
import Config from '../Config'
import { ConvexGeometry } from '../../../functions/ConvexGeometry'
import { getDay } from '../../data/btc'
import moment from 'moment'
import Audio from '../audio/audio'
import { BoxBufferGeometry } from 'three'
let merkle = require('../merkle-tree-gen')
const TWEEN = require('@tweenjs/tween.js')
const BrownianMotion = require('../motions/BrownianMotion')

export default class Day {
  constructor (blocks, currentDate) {
    this.textureLoader = new THREE.TextureLoader()

    this.initState(blocks, currentDate)
    this.initRenderer()
    this.initCamera()

    this.audio = new Audio(this.camera)

    this.audio.init().then(() => {
      this.addEvents()
      this.addLights()
      this.setupMaterials()
      this.addObjects()
      this.moveCamera()
      this.animate()
    })
  }

  initState (blocks, currentDate) {
    this.state = {}
    this.state.focussed = false // are we focussed on a block?
    this.state.blocks = blocks
    this.state.currentDate = currentDate
    this.state.dayGroups = []
    this.state.lineGroups = []
    this.state.daysLoaded = 1
    this.state.daysToLoad = 1 // how many days to load in the future?
    this.state.currentBlock = null
    this.state.currentBlockObject = null
    this.state.view = 'day' // can be 'day' or 'block'
  }

  initRenderer () {
    // canvas dimensions
    this.width = window.innerWidth
    this.height = window.innerHeight

    // scene
    this.scene = new THREE.Scene()
    this.scene.fog = new THREE.FogExp2(Config.scene.bgColor, 0.00015)

    // renderer
    this.canvas = document.getElementById('stage')
    this.renderer = new THREE.WebGLRenderer({
      antialias: Config.scene.antialias,
      canvas: this.canvas,
      alpha: true
    })

    this.renderer.setClearColor(Config.scene.bgColor, 0.0)
    this.renderer.autoClear = false
    this.renderer.setPixelRatio(window.devicePixelRatio)
    this.renderer.setSize(this.width, this.height)
    this.renderer.shadowMap.enabled = true
    this.renderer.shadowMap.type = THREE.PCFSoftShadowMap
    this.renderer.shadowMap.soft = true
    this.renderer.autoClear = false
    this.renderer.sortObjects = false
  }

  initCamera () {
    this.defaultCameraPos = new THREE.Vector3(0.0, 0.0, 2300.0)

    this.camera = new THREE.PerspectiveCamera(Config.camera.fov, this.width / this.height, 1, 50000)
    this.camera.position.set(this.defaultCameraPos.x, this.defaultCameraPos.y, this.defaultCameraPos.z)
    this.camera.updateMatrixWorld()

    this.camPos = this.camera.position.clone()
    this.targetPos = this.camPos.clone()
    this.lookAtPos = new THREE.Vector3(0, 0, 0)
    this.targetLookAt = new THREE.Vector3(0, 0, 0)

    this.camera.lookAt(this.lookAtPos)
    let toRotation = new THREE.Euler().copy(this.camera.rotation)
    this.fromQuaternion = new THREE.Quaternion().copy(this.camera.quaternion)
    this.toQuaternion = new THREE.Quaternion().setFromEuler(toRotation)
    this.moveQuaternion = new THREE.Quaternion()

    window.camera = this.camera

    this.brownianMotionCamera = new BrownianMotion()

    this.cameraMoveEvent = new Event('cameraMove')
  }

  addEvents () {
    this.raycaster = new THREE.Raycaster()
    this.intersected = []
    this.mousePos = new THREE.Vector2()

    this.mouseStatic = true
    this.mouseMoveTimeout = null

    this.mouseX = 0
    this.mouseY = 0
    this.targetMouseX = 0
    this.targetMouseY = 0

    this.isAnimating = false

    window.addEventListener('resize', this.resize.bind(this), false)
    this.resize()

    document.addEventListener('mousemove', this.onDocumentMouseMove.bind(this), false)
    document.addEventListener('mousedown', this.onDocumentMouseDown.bind(this), false)
    document.addEventListener('keydown', this.onkeydown.bind(this), false)
  }

  onkeydown (event) {
    var isEscape = false
    if ('key' in event) {
      isEscape = (event.key === 'Escape' || event.key === 'Esc')
    } else {
      isEscape = (event.keyCode === 27)
    }
    if (isEscape) {
      this.resetDayView()
    }
  }

  resetDayView () {
    this.state.view = 'day'

    this.removeTrees()

    this.animateCamera(this.defaultCameraPos, new THREE.Vector3(0.0, 0.0, 0.0), 3000)

    this.state.focussed = false
    this.isAnimating = false
    this.toggleBlocks(true)

    if (this.state.currentBlockObject) {
     /* new TWEEN.Tween( this.state.currentBlockObject.material )
      .to( { opacity: this.crystalOpacity }, 1000 )
      .start() */
    }
  }

  removeTrees () {
    this.audio.unloadSound()

    if (typeof this.treeGroup !== 'undefined') {
      this.scene.remove(this.treeGroup)
    }
  }

  onDocumentMouseDown (event) {
    event.preventDefault()

    // if (this.state.view === 'block') {
    // return
    // }

    this.raycaster.setFromCamera({x: this.targetMouseX, y: this.targetMouseY}, this.camera)

    this.state.dayGroups.forEach((group) => {
      var intersects = this.raycaster.intersectObjects(group.children)
      if (intersects.length > 0) {
        let blockObject = intersects[0].object

        this.state.currentBlockObject = blockObject

        let lookAtPos = blockObject.getWorldPosition().clone()

        let blockDir = blockObject.getWorldPosition().clone().normalize()
        // let newCamPos = blockObject.getWorldPosition().clone().add(blockDir.multiplyScalar(30))
        let newCamPos = blockObject.getWorldPosition().clone()
        newCamPos.z += 150.0

        this.animateCamera(newCamPos, lookAtPos, 3000).then(() => {
          this.buildSingleTree(blockObject)
        })
      }
    })
  }

  toggleBlocks (visibility) {
    /* this.state.dayGroups.forEach((group) => {
      group.visible = visibility
    }, this)

    this.state.lineGroups.forEach((group) => {
      group.visible = visibility
    }, this) */
  }

  buildSingleTree (blockObject) {
    let block = blockObject.blockchainData
<<<<<<< HEAD

    this.currentBlock = block
=======
>>>>>>> da2d2177

    this.state.currentBlock = block

    this.angle = 25.0 + (block.output % 100)

    this.xPosRotation = new THREE.Quaternion().setFromAxisAngle(this.X, (Math.PI / 180) * this.angle)
    this.xNegRotation = new THREE.Quaternion().setFromAxisAngle(this.X, (Math.PI / 180) * -this.angle)
    this.yPosRotation = new THREE.Quaternion().setFromAxisAngle(this.Y, (Math.PI / 180) * this.angle)
    this.yNegRotation = new THREE.Quaternion().setFromAxisAngle(this.Y, (Math.PI / 180) * -this.angle)
    this.yReverseRotation = new THREE.Quaternion().setFromAxisAngle(this.Y, (Math.PI / 180) * 180)
    this.zPosRotation = new THREE.Quaternion().setFromAxisAngle(this.Z, (Math.PI / 180) * this.angle)
    this.zNegRotation = new THREE.Quaternion().setFromAxisAngle(this.Z, (Math.PI / 180) * -this.angle)

    let sortedTree

    let blockObjectPosition = blockObject.getWorldPosition().clone()
    let rotation = blockObject.getWorldRotation().clone()

<<<<<<< HEAD
    /*new TWEEN.Tween( blockObject.material )
=======
    /* new TWEEN.Tween( blockObject.material )
>>>>>>> da2d2177
    .to( { opacity: 0 }, 4000 )
    .onComplete(() => {
    })
    .start() */

    this.state.view = 'block'
    this.toggleBlocks(false)

    this.removeTrees()
    this.treeGroup = new THREE.Group()
    this.treeGroup.position.set(blockObjectPosition.x, blockObjectPosition.y, blockObjectPosition.z)
    this.treeGroup.rotation.set(rotation.x, rotation.y, rotation.z)
    this.scene.add(this.treeGroup)

    // create an array of ints the same size as the number of transactions in this block
    let tx = []
    for (let index = 0; index < block.n_tx; index++) {
      tx.push(index.toString())
    }

    var args = {
      array: tx,
      hashalgo: 'md5',
      hashlist: true
    }
    // console.time('merkle')
    merkle.fromArray(args, function (err, tree) {
      if (!err) {
        for (var key in tree) {
          if (tree.hasOwnProperty(key)) {
            var element = tree[key]
            if (element.type === 'root' || element.type === 'node') {
              tree[key].children = {}
              tree[key].children[element.left] = tree[element.left]
              tree[key].children[element.right] = tree[element.right]
              if (element.type === 'root') {
                sortedTree = element
              }
            }
          }
        }

        this.points = []

        let startingPosition = new THREE.Vector3(0, 0, 0)
        let direction = new THREE.Vector3(0, 1, 0)

        this.state.currentBlock.endNodes = []

        this.build(sortedTree, startingPosition, direction, this, true)

        let seen = []
        let reducedArray = []
        this.state.currentBlock.endNodes.forEach((nodePos, index) => {
          let position = {
            x: Math.ceil(nodePos.x / 10) * 10,
            y: Math.ceil(nodePos.y / 10) * 10,
            z: Math.ceil(nodePos.z / 10) * 10
          }

          let key = JSON.stringify(position)

          if (seen.indexOf(key) === -1) {
            seen.push(key)
            nodePos.y = Math.abs(nodePos.y) * 10
            reducedArray.push(nodePos)
          }
        })

        this.audio.generateMerkleSound(reducedArray, blockObjectPosition)
      }
    }.bind(this))
  }

  animateCamera (target, lookAt, duration) {
    return new Promise((resolve, reject) => {
      if (this.isAnimating) {
        console.log('animating')
        return
      }
      this.isAnimating = true

      this.targetPos = target.clone()
      this.targetLookAt = lookAt.clone()

      // grab initial postion/rotation
      let fromPosition = new THREE.Vector3().copy(this.camera.position)

      this.camera.position.set(this.targetPos.x, this.targetPos.y, this.targetPos.z)

      // reset original position and rotation
      this.camera.position.set(fromPosition.x, fromPosition.y, fromPosition.z)

      var tweenVars = { time: 0 }

      this.transitionDuration = duration || 2000
      this.easing = TWEEN.Easing.Quartic.InOut

      new TWEEN.Tween(tweenVars)
      .to({time: 1}, this.transitionDuration)
      .onUpdate(function () {
        this.moveCamera(tweenVars.time)
      }.bind(this))
      .easing(this.easing)
      .onComplete(function () {
        this.isAnimating = false

        resolve()
      }.bind(this))
      .start()
    })
  }

  moveCamera (time) {
    this.camPos.lerp(this.targetPos, 0.05)
    this.camera.position.copy(this.camPos)
    this.lookAtPos.lerp(this.targetLookAt, 0.05)
  }

  onDocumentMouseMove (event) {
    var rect = this.renderer.domElement.getBoundingClientRect()
    let x = event.clientX - rect.left
    let y = event.clientY - rect.top
    this.targetMouseX = x / window.innerWidth * 2 - 1
    this.targetMouseY = 1 - y / window.innerHeight * 2

    this.mouseStatic = false

    clearTimeout(this.mouseMoveTimeout)
    this.mouseMoveTimeout = setTimeout(
      () => {
        this.mouseStatic = true
      },
      600
    )
  }

  addLights (scene) {
    let ambLight = new THREE.AmbientLight(0xf1d0c5)
    this.scene.add(ambLight)

    let light = new THREE.SpotLight(0xeee6a5)
    light.position.set(100, 30, 0)
    light.target.position.set(0, 0, 0)

    if (Config.scene.shadowsOn) {
      light.castShadow = true
      light.shadow = new THREE.LightShadow(new THREE.PerspectiveCamera(50, 1, 500, 15000))
      light.shadow.mapSize.width = 2048
      light.shadow.mapSize.height = 2048
    }

    this.scene.add(light)
  }

  loadPrevDay () {
    this.nextDay = moment(this.state.currentDate).subtract(this.state.daysLoaded, 'days').format('YYYY-MM-DD')

    getDay(moment(this.nextDay).toDate(), this.state.daysLoaded, true)
      .then(({ blocks, fee, date, input, output, index }) => {
        this.addDay(blocks, index)
      })
  }

  addObjects () {
    this.addDay(this.state.blocks, this.state.daysLoaded)
    document.getElementById('loading').style.display = 'none'
  }

  addDay (blocks, index) {
    console.log('add day' + index)
    let group = new THREE.Group()

    this.state.dayGroups.push(group)

    let spiralPoints = []
    this.scene.add(group)

    for (let blockIndex = 0; blockIndex < blocks.length; blockIndex++) {
      let block = blocks[blockIndex]

      // TODO: set this from network health value
      this.angle = 25.0 + (block.output % 100)

      // create an array of ints the same size as the number of transactions in this block
      let tx = []
      for (let index = 0; index < block.n_tx; index++) {
        tx.push(index.toString())
      }

      let sortedTree

      this.X = new THREE.Vector3(1, 0, 0)
      this.Y = new THREE.Vector3(0, 1, 0)
      this.Z = new THREE.Vector3(0, 0, 1)

      this.xPosRotation = new THREE.Quaternion().setFromAxisAngle(this.X, (Math.PI / 180) * this.angle)
      this.xNegRotation = new THREE.Quaternion().setFromAxisAngle(this.X, (Math.PI / 180) * -this.angle)
      this.yPosRotation = new THREE.Quaternion().setFromAxisAngle(this.Y, (Math.PI / 180) * this.angle)
      this.yNegRotation = new THREE.Quaternion().setFromAxisAngle(this.Y, (Math.PI / 180) * -this.angle)
      this.yReverseRotation = new THREE.Quaternion().setFromAxisAngle(this.Y, (Math.PI / 180) * 180)
      this.zPosRotation = new THREE.Quaternion().setFromAxisAngle(this.Z, (Math.PI / 180) * this.angle)
      this.zNegRotation = new THREE.Quaternion().setFromAxisAngle(this.Z, (Math.PI / 180) * -this.angle)

      var args = {
        array: tx,
        hashalgo: 'md5',
        hashlist: true
      }

      merkle.fromArray(args, function (err, tree) {
        if (!err) {
          this.totalLevels = tree.levels
          for (var key in tree) {
            if (tree.hasOwnProperty(key)) {
              var element = tree[key]
              if (element.type === 'root' || element.type === 'node') {
                tree[key].children = {}
                tree[key].children[element.left] = tree[element.left]
                tree[key].children[element.right] = tree[element.right]
                if (element.type === 'root') {
                  sortedTree = element
                }
              }
            }
          }

          this.points = []

          let startingPosition = new THREE.Vector3(0, 0, 0)
          let direction = new THREE.Vector3(0, 1, 0)

          this.build(sortedTree, startingPosition, direction, this)

          // Convex Hull
          let blockGeometry
          let blockMesh

          if (this.points.length > 3) {
            blockGeometry = new ConvexGeometry(this.points)
          } else {
            blockGeometry = new BoxBufferGeometry(50, 20, 30)
          }

          blockMesh = new THREE.Mesh(blockGeometry, this.crystalMaterial.clone())

          blockMesh.blockchainData = block

          let rotation = ((10 * Math.PI) / blocks.length) * blockIndex
          blockMesh.rotation.z = rotation
          blockMesh.translateY(700 + (blockIndex * 4))

          blockMesh.rotation.z = 0
          blockMesh.rotation.x = Math.PI / 2
          blockMesh.rotation.y = rotation

          // add random rotation
          /* blockMesh.rotation.y = Math.random()
          blockMesh.rotation.x = Math.random()
          blockMesh.rotation.z = Math.random() */

          group.add(blockMesh)

          spiralPoints.push(blockMesh.position)
        }
      }.bind(this))
    }

    let material = new THREE.LineBasicMaterial({
      color: 0x000000,
      transparent: true,
      opacity: 0.5
    })

    let curve = new THREE.CatmullRomCurve3(spiralPoints)
    let points = curve.getPoints(2000)
    let geometry = new THREE.Geometry()
    geometry.vertices = points
    let line = new THREE.Line(geometry, material)

    group.translateZ(-(index * 1000))
    line.translateZ(-(index * 1000))

    let lineGroup = new THREE.Group()
    this.scene.add(lineGroup)

    lineGroup.add(line)

<<<<<<< HEAD
    // document.getElementById('loading').style.display = 'none'
=======
    this.state.lineGroups.push(lineGroup)
>>>>>>> da2d2177
  }

  build (node, startingPosition, direction, context, visualise) {
    let magnitude = node.level

    let startPosition = startingPosition.clone()
    let endPosition = startPosition.clone().add(direction.clone().multiplyScalar(magnitude))

    this.points.push(startPosition)
    this.points.push(endPosition)

    if (visualise) {
      let path = new THREE.LineCurve3(startPosition, endPosition)

      var geometry = new THREE.TubeBufferGeometry(path, 1, (magnitude / 25), 6, false)
      var mesh = new THREE.Mesh(geometry, this.merkleMaterial.clone())

      this.treeGroup.add(mesh)
    }

    let i = 0
    for (var key in node.children) {
      if (node.children.hasOwnProperty(key)) {
        i++

        var childNode = node.children[key]

        if (childNode) {
          if (typeof childNode.children !== 'undefined') {
            let newDirection

            let yaxis
            let yangle

            if (i === 1) {
              newDirection = direction.clone().applyQuaternion(this.xPosRotation)
              yaxis = direction.multiply(this.Y).normalize()
              yangle = (Math.PI / 180) * this.angle
              newDirection.applyQuaternion(new THREE.Quaternion().setFromAxisAngle(yaxis, yangle))
            } else {
              newDirection = direction.clone().applyQuaternion(this.xNegRotation)
              yaxis = direction.multiply(this.Y).normalize()
              yangle = (Math.PI / 180) * this.angle
              newDirection.applyQuaternion(new THREE.Quaternion().setFromAxisAngle(yaxis, yangle))
            }

            this.build(childNode, endPosition, newDirection, context, visualise)
          } else {
            // no child nodes
            if (this.state.currentBlock) {
              this.state.currentBlock.endNodes.push(
                {
                  x: endPosition.x,
                  y: endPosition.y,
                  z: endPosition.z
                }
              )
            }
          }
        }
      }
    }
  }

  setupMaterials () {
    this.crystalOpacity = 0.5

    this.cubeMapUrls = [
      'px.png',
      'nx.png',
      'py.png',
      'ny.png',
      'pz.png',
      'nz.png'
    ]

    this.bgMap = new THREE.CubeTextureLoader().setPath('/static/assets/textures/').load(this.cubeMapUrls)

    // this.scene.background = this.bgMap

    this.crystalMaterial = new THREE.MeshPhysicalMaterial({
      color: 0xafbfd9,
      metalness: 0.6,
      roughness: 0.0,
      opacity: this.crystalOpacity,
      side: THREE.DoubleSide,
      transparent: true,
      envMap: this.bgMap
    })

    this.merkleMaterial = new THREE.MeshPhysicalMaterial({
      color: 0xafbfd9,
      metalness: 0.6,
      roughness: 0.0,
      opacity: 1.0,
      side: THREE.DoubleSide,
      transparent: false,
      envMap: this.bgMap
    })
  }

  resize () {
    this.width = window.innerWidth
    this.height = window.innerHeight
    this.camera.aspect = this.width / this.height
    this.camera.updateProjectionMatrix()
    this.renderer.setSize(this.width, this.height)
  }

  checkMouseIntersection () {
    var vector = new THREE.Vector3(this.targetMouseX, this.targetMouseY, 0.5)
    vector.unproject(this.camera)
    var ray = new THREE.Raycaster(this.camera.position, vector.sub(this.camera.position).normalize())

    this.state.dayGroups.forEach((group, dayIndex) => {
      let intersects = ray.intersectObjects(group.children)
      if (intersects.length > 0) {
        this.state.focussed = true
        this.mouseStatic = false
        if (intersects[0].object !== this.intersected[dayIndex]) {
          if (this.intersected[dayIndex]) {
            this.intersected[dayIndex].material.color.setHex(this.intersected[dayIndex].currentHex)
          }
          this.intersected[dayIndex] = intersects[0].object
          this.intersected[dayIndex].currentHex = this.intersected[dayIndex].material.color.getHex()
          this.intersected[dayIndex].material.color.setHex(0xffffff)
        }
      } else {
        this.state.focussed = false
        if (this.intersected[dayIndex]) {
          this.intersected[dayIndex].material.color.setHex(this.intersected[dayIndex].currentHex)
        }
        this.intersected[dayIndex] = null
      }
    }, this)
  }

  animateBlock () {
    if (this.state.view === 'block') {
      this.state.currentBlockObject.rotation.z += 0.002
      this.treeGroup.rotation.z += 0.002
    }
  }

  ambientCameraMovement () {
    if (this.state.view === 'day') {
      let euler = new THREE.Euler(this.mousePos.y * 0.2, -this.mousePos.x * 0.2, 0)
      let quat = (new THREE.Quaternion()).setFromEuler(euler)
      this.camera.lookAt(this.lookAtPos)
      this.camera.position.x += -this.mousePos.x
      this.camera.position.y += -0.3 - this.mousePos.y
      this.camera.position.z += this.mousePos.y
      this.camera.quaternion.premultiply(quat)
    }

    document.dispatchEvent(this.cameraMoveEvent)
  }

  updateMouse () {
    this.mousePos.x += (this.targetMouseX - this.mousePos.x) * 0.002
    this.mousePos.y += (this.targetMouseY - this.mousePos.y) * 0.002
  }

  loadDays () {
    // load in prev day?
    if (this.state.daysLoaded <= this.state.daysToLoad) {
      this.state.daysLoaded++
      this.loadPrevDay()
    }
  }

  render () {
    TWEEN.update()
    this.checkMouseIntersection()
    this.updateMouse()
    this.ambientCameraMovement()
    this.animateBlock()
    this.loadDays()
    this.renderer.render(this.scene, this.camera)
  }

  animate () {
    requestAnimationFrame(this.animate.bind(this))
    this.render()
  }
}
<|MERGE_RESOLUTION|>--- conflicted
+++ resolved
@@ -1,711 +1,679 @@
-'use strict'
-
-// libs
-import * as THREE from 'three'
-import Config from '../Config'
-import { ConvexGeometry } from '../../../functions/ConvexGeometry'
-import { getDay } from '../../data/btc'
-import moment from 'moment'
-import Audio from '../audio/audio'
-import { BoxBufferGeometry } from 'three'
-let merkle = require('../merkle-tree-gen')
-const TWEEN = require('@tweenjs/tween.js')
-const BrownianMotion = require('../motions/BrownianMotion')
-
-export default class Day {
-  constructor (blocks, currentDate) {
-    this.textureLoader = new THREE.TextureLoader()
-
-    this.initState(blocks, currentDate)
-    this.initRenderer()
-    this.initCamera()
-
-    this.audio = new Audio(this.camera)
-
-    this.audio.init().then(() => {
-      this.addEvents()
-      this.addLights()
-      this.setupMaterials()
-      this.addObjects()
-      this.moveCamera()
-      this.animate()
-    })
-  }
-
-  initState (blocks, currentDate) {
-    this.state = {}
-    this.state.focussed = false // are we focussed on a block?
-    this.state.blocks = blocks
-    this.state.currentDate = currentDate
-    this.state.dayGroups = []
-    this.state.lineGroups = []
-    this.state.daysLoaded = 1
-    this.state.daysToLoad = 1 // how many days to load in the future?
-    this.state.currentBlock = null
-    this.state.currentBlockObject = null
-    this.state.view = 'day' // can be 'day' or 'block'
-  }
-
-  initRenderer () {
-    // canvas dimensions
-    this.width = window.innerWidth
-    this.height = window.innerHeight
-
-    // scene
-    this.scene = new THREE.Scene()
-    this.scene.fog = new THREE.FogExp2(Config.scene.bgColor, 0.00015)
-
-    // renderer
-    this.canvas = document.getElementById('stage')
-    this.renderer = new THREE.WebGLRenderer({
-      antialias: Config.scene.antialias,
-      canvas: this.canvas,
-      alpha: true
-    })
-
-    this.renderer.setClearColor(Config.scene.bgColor, 0.0)
-    this.renderer.autoClear = false
-    this.renderer.setPixelRatio(window.devicePixelRatio)
-    this.renderer.setSize(this.width, this.height)
-    this.renderer.shadowMap.enabled = true
-    this.renderer.shadowMap.type = THREE.PCFSoftShadowMap
-    this.renderer.shadowMap.soft = true
-    this.renderer.autoClear = false
-    this.renderer.sortObjects = false
-  }
-
-  initCamera () {
-    this.defaultCameraPos = new THREE.Vector3(0.0, 0.0, 2300.0)
-
-    this.camera = new THREE.PerspectiveCamera(Config.camera.fov, this.width / this.height, 1, 50000)
-    this.camera.position.set(this.defaultCameraPos.x, this.defaultCameraPos.y, this.defaultCameraPos.z)
-    this.camera.updateMatrixWorld()
-
-    this.camPos = this.camera.position.clone()
-    this.targetPos = this.camPos.clone()
-    this.lookAtPos = new THREE.Vector3(0, 0, 0)
-    this.targetLookAt = new THREE.Vector3(0, 0, 0)
-
-    this.camera.lookAt(this.lookAtPos)
-    let toRotation = new THREE.Euler().copy(this.camera.rotation)
-    this.fromQuaternion = new THREE.Quaternion().copy(this.camera.quaternion)
-    this.toQuaternion = new THREE.Quaternion().setFromEuler(toRotation)
-    this.moveQuaternion = new THREE.Quaternion()
-
-    window.camera = this.camera
-
-    this.brownianMotionCamera = new BrownianMotion()
-
-    this.cameraMoveEvent = new Event('cameraMove')
-  }
-
-  addEvents () {
-    this.raycaster = new THREE.Raycaster()
-    this.intersected = []
-    this.mousePos = new THREE.Vector2()
-
-    this.mouseStatic = true
-    this.mouseMoveTimeout = null
-
-    this.mouseX = 0
-    this.mouseY = 0
-    this.targetMouseX = 0
-    this.targetMouseY = 0
-
-    this.isAnimating = false
-
-    window.addEventListener('resize', this.resize.bind(this), false)
-    this.resize()
-
-    document.addEventListener('mousemove', this.onDocumentMouseMove.bind(this), false)
-    document.addEventListener('mousedown', this.onDocumentMouseDown.bind(this), false)
-    document.addEventListener('keydown', this.onkeydown.bind(this), false)
-  }
-
-  onkeydown (event) {
-    var isEscape = false
-    if ('key' in event) {
-      isEscape = (event.key === 'Escape' || event.key === 'Esc')
-    } else {
-      isEscape = (event.keyCode === 27)
-    }
-    if (isEscape) {
-      this.resetDayView()
-    }
-  }
-
-  resetDayView () {
-    this.state.view = 'day'
-
-    this.removeTrees()
-
-    this.animateCamera(this.defaultCameraPos, new THREE.Vector3(0.0, 0.0, 0.0), 3000)
-
-    this.state.focussed = false
-    this.isAnimating = false
-    this.toggleBlocks(true)
-
-    if (this.state.currentBlockObject) {
-     /* new TWEEN.Tween( this.state.currentBlockObject.material )
-      .to( { opacity: this.crystalOpacity }, 1000 )
-      .start() */
-    }
-  }
-
-  removeTrees () {
-    this.audio.unloadSound()
-
-    if (typeof this.treeGroup !== 'undefined') {
-      this.scene.remove(this.treeGroup)
-    }
-  }
-
-  onDocumentMouseDown (event) {
-    event.preventDefault()
-
-    // if (this.state.view === 'block') {
-    // return
-    // }
-
-    this.raycaster.setFromCamera({x: this.targetMouseX, y: this.targetMouseY}, this.camera)
-
-    this.state.dayGroups.forEach((group) => {
-      var intersects = this.raycaster.intersectObjects(group.children)
-      if (intersects.length > 0) {
-        let blockObject = intersects[0].object
-
-        this.state.currentBlockObject = blockObject
-
-        let lookAtPos = blockObject.getWorldPosition().clone()
-
-        let blockDir = blockObject.getWorldPosition().clone().normalize()
-        // let newCamPos = blockObject.getWorldPosition().clone().add(blockDir.multiplyScalar(30))
-        let newCamPos = blockObject.getWorldPosition().clone()
-        newCamPos.z += 150.0
-
-        this.animateCamera(newCamPos, lookAtPos, 3000).then(() => {
-          this.buildSingleTree(blockObject)
-        })
-      }
-    })
-  }
-
-  toggleBlocks (visibility) {
-    /* this.state.dayGroups.forEach((group) => {
-      group.visible = visibility
-    }, this)
-
-    this.state.lineGroups.forEach((group) => {
-      group.visible = visibility
-    }, this) */
-  }
-
-  buildSingleTree (blockObject) {
-    let block = blockObject.blockchainData
-<<<<<<< HEAD
-
-    this.currentBlock = block
-=======
->>>>>>> da2d2177
-
-    this.state.currentBlock = block
-
-    this.angle = 25.0 + (block.output % 100)
-
-    this.xPosRotation = new THREE.Quaternion().setFromAxisAngle(this.X, (Math.PI / 180) * this.angle)
-    this.xNegRotation = new THREE.Quaternion().setFromAxisAngle(this.X, (Math.PI / 180) * -this.angle)
-    this.yPosRotation = new THREE.Quaternion().setFromAxisAngle(this.Y, (Math.PI / 180) * this.angle)
-    this.yNegRotation = new THREE.Quaternion().setFromAxisAngle(this.Y, (Math.PI / 180) * -this.angle)
-    this.yReverseRotation = new THREE.Quaternion().setFromAxisAngle(this.Y, (Math.PI / 180) * 180)
-    this.zPosRotation = new THREE.Quaternion().setFromAxisAngle(this.Z, (Math.PI / 180) * this.angle)
-    this.zNegRotation = new THREE.Quaternion().setFromAxisAngle(this.Z, (Math.PI / 180) * -this.angle)
-
-    let sortedTree
-
-    let blockObjectPosition = blockObject.getWorldPosition().clone()
-    let rotation = blockObject.getWorldRotation().clone()
-
-<<<<<<< HEAD
-    /*new TWEEN.Tween( blockObject.material )
-=======
-    /* new TWEEN.Tween( blockObject.material )
->>>>>>> da2d2177
-    .to( { opacity: 0 }, 4000 )
-    .onComplete(() => {
-    })
-    .start() */
-
-    this.state.view = 'block'
-    this.toggleBlocks(false)
-
-    this.removeTrees()
-    this.treeGroup = new THREE.Group()
-    this.treeGroup.position.set(blockObjectPosition.x, blockObjectPosition.y, blockObjectPosition.z)
-    this.treeGroup.rotation.set(rotation.x, rotation.y, rotation.z)
-    this.scene.add(this.treeGroup)
-
-    // create an array of ints the same size as the number of transactions in this block
-    let tx = []
-    for (let index = 0; index < block.n_tx; index++) {
-      tx.push(index.toString())
-    }
-
-    var args = {
-      array: tx,
-      hashalgo: 'md5',
-      hashlist: true
-    }
-    // console.time('merkle')
-    merkle.fromArray(args, function (err, tree) {
-      if (!err) {
-        for (var key in tree) {
-          if (tree.hasOwnProperty(key)) {
-            var element = tree[key]
-            if (element.type === 'root' || element.type === 'node') {
-              tree[key].children = {}
-              tree[key].children[element.left] = tree[element.left]
-              tree[key].children[element.right] = tree[element.right]
-              if (element.type === 'root') {
-                sortedTree = element
-              }
-            }
-          }
-        }
-
-        this.points = []
-
-        let startingPosition = new THREE.Vector3(0, 0, 0)
-        let direction = new THREE.Vector3(0, 1, 0)
-
-        this.state.currentBlock.endNodes = []
-
-        this.build(sortedTree, startingPosition, direction, this, true)
-
-        let seen = []
-        let reducedArray = []
-        this.state.currentBlock.endNodes.forEach((nodePos, index) => {
-          let position = {
-            x: Math.ceil(nodePos.x / 10) * 10,
-            y: Math.ceil(nodePos.y / 10) * 10,
-            z: Math.ceil(nodePos.z / 10) * 10
-          }
-
-          let key = JSON.stringify(position)
-
-          if (seen.indexOf(key) === -1) {
-            seen.push(key)
-            nodePos.y = Math.abs(nodePos.y) * 10
-            reducedArray.push(nodePos)
-          }
-        })
-
-        this.audio.generateMerkleSound(reducedArray, blockObjectPosition)
-      }
-    }.bind(this))
-  }
-
-  animateCamera (target, lookAt, duration) {
-    return new Promise((resolve, reject) => {
-      if (this.isAnimating) {
-        console.log('animating')
-        return
-      }
-      this.isAnimating = true
-
-      this.targetPos = target.clone()
-      this.targetLookAt = lookAt.clone()
-
-      // grab initial postion/rotation
-      let fromPosition = new THREE.Vector3().copy(this.camera.position)
-
-      this.camera.position.set(this.targetPos.x, this.targetPos.y, this.targetPos.z)
-
-      // reset original position and rotation
-      this.camera.position.set(fromPosition.x, fromPosition.y, fromPosition.z)
-
-      var tweenVars = { time: 0 }
-
-      this.transitionDuration = duration || 2000
-      this.easing = TWEEN.Easing.Quartic.InOut
-
-      new TWEEN.Tween(tweenVars)
-      .to({time: 1}, this.transitionDuration)
-      .onUpdate(function () {
-        this.moveCamera(tweenVars.time)
-      }.bind(this))
-      .easing(this.easing)
-      .onComplete(function () {
-        this.isAnimating = false
-
-        resolve()
-      }.bind(this))
-      .start()
-    })
-  }
-
-  moveCamera (time) {
-    this.camPos.lerp(this.targetPos, 0.05)
-    this.camera.position.copy(this.camPos)
-    this.lookAtPos.lerp(this.targetLookAt, 0.05)
-  }
-
-  onDocumentMouseMove (event) {
-    var rect = this.renderer.domElement.getBoundingClientRect()
-    let x = event.clientX - rect.left
-    let y = event.clientY - rect.top
-    this.targetMouseX = x / window.innerWidth * 2 - 1
-    this.targetMouseY = 1 - y / window.innerHeight * 2
-
-    this.mouseStatic = false
-
-    clearTimeout(this.mouseMoveTimeout)
-    this.mouseMoveTimeout = setTimeout(
-      () => {
-        this.mouseStatic = true
-      },
-      600
-    )
-  }
-
-  addLights (scene) {
-    let ambLight = new THREE.AmbientLight(0xf1d0c5)
-    this.scene.add(ambLight)
-
-    let light = new THREE.SpotLight(0xeee6a5)
-    light.position.set(100, 30, 0)
-    light.target.position.set(0, 0, 0)
-
-    if (Config.scene.shadowsOn) {
-      light.castShadow = true
-      light.shadow = new THREE.LightShadow(new THREE.PerspectiveCamera(50, 1, 500, 15000))
-      light.shadow.mapSize.width = 2048
-      light.shadow.mapSize.height = 2048
-    }
-
-    this.scene.add(light)
-  }
-
-  loadPrevDay () {
-    this.nextDay = moment(this.state.currentDate).subtract(this.state.daysLoaded, 'days').format('YYYY-MM-DD')
-
-    getDay(moment(this.nextDay).toDate(), this.state.daysLoaded, true)
-      .then(({ blocks, fee, date, input, output, index }) => {
-        this.addDay(blocks, index)
-      })
-  }
-
-  addObjects () {
-    this.addDay(this.state.blocks, this.state.daysLoaded)
-    document.getElementById('loading').style.display = 'none'
-  }
-
-  addDay (blocks, index) {
-    console.log('add day' + index)
-    let group = new THREE.Group()
-
-    this.state.dayGroups.push(group)
-
-    let spiralPoints = []
-    this.scene.add(group)
-
-    for (let blockIndex = 0; blockIndex < blocks.length; blockIndex++) {
-      let block = blocks[blockIndex]
-
-      // TODO: set this from network health value
-      this.angle = 25.0 + (block.output % 100)
-
-      // create an array of ints the same size as the number of transactions in this block
-      let tx = []
-      for (let index = 0; index < block.n_tx; index++) {
-        tx.push(index.toString())
-      }
-
-      let sortedTree
-
-      this.X = new THREE.Vector3(1, 0, 0)
-      this.Y = new THREE.Vector3(0, 1, 0)
-      this.Z = new THREE.Vector3(0, 0, 1)
-
-      this.xPosRotation = new THREE.Quaternion().setFromAxisAngle(this.X, (Math.PI / 180) * this.angle)
-      this.xNegRotation = new THREE.Quaternion().setFromAxisAngle(this.X, (Math.PI / 180) * -this.angle)
-      this.yPosRotation = new THREE.Quaternion().setFromAxisAngle(this.Y, (Math.PI / 180) * this.angle)
-      this.yNegRotation = new THREE.Quaternion().setFromAxisAngle(this.Y, (Math.PI / 180) * -this.angle)
-      this.yReverseRotation = new THREE.Quaternion().setFromAxisAngle(this.Y, (Math.PI / 180) * 180)
-      this.zPosRotation = new THREE.Quaternion().setFromAxisAngle(this.Z, (Math.PI / 180) * this.angle)
-      this.zNegRotation = new THREE.Quaternion().setFromAxisAngle(this.Z, (Math.PI / 180) * -this.angle)
-
-      var args = {
-        array: tx,
-        hashalgo: 'md5',
-        hashlist: true
-      }
-
-      merkle.fromArray(args, function (err, tree) {
-        if (!err) {
-          this.totalLevels = tree.levels
-          for (var key in tree) {
-            if (tree.hasOwnProperty(key)) {
-              var element = tree[key]
-              if (element.type === 'root' || element.type === 'node') {
-                tree[key].children = {}
-                tree[key].children[element.left] = tree[element.left]
-                tree[key].children[element.right] = tree[element.right]
-                if (element.type === 'root') {
-                  sortedTree = element
-                }
-              }
-            }
-          }
-
-          this.points = []
-
-          let startingPosition = new THREE.Vector3(0, 0, 0)
-          let direction = new THREE.Vector3(0, 1, 0)
-
-          this.build(sortedTree, startingPosition, direction, this)
-
-          // Convex Hull
-          let blockGeometry
-          let blockMesh
-
-          if (this.points.length > 3) {
-            blockGeometry = new ConvexGeometry(this.points)
-          } else {
-            blockGeometry = new BoxBufferGeometry(50, 20, 30)
-          }
-
-          blockMesh = new THREE.Mesh(blockGeometry, this.crystalMaterial.clone())
-
-          blockMesh.blockchainData = block
-
-          let rotation = ((10 * Math.PI) / blocks.length) * blockIndex
-          blockMesh.rotation.z = rotation
-          blockMesh.translateY(700 + (blockIndex * 4))
-
-          blockMesh.rotation.z = 0
-          blockMesh.rotation.x = Math.PI / 2
-          blockMesh.rotation.y = rotation
-
-          // add random rotation
-          /* blockMesh.rotation.y = Math.random()
-          blockMesh.rotation.x = Math.random()
-          blockMesh.rotation.z = Math.random() */
-
-          group.add(blockMesh)
-
-          spiralPoints.push(blockMesh.position)
-        }
-      }.bind(this))
-    }
-
-    let material = new THREE.LineBasicMaterial({
-      color: 0x000000,
-      transparent: true,
-      opacity: 0.5
-    })
-
-    let curve = new THREE.CatmullRomCurve3(spiralPoints)
-    let points = curve.getPoints(2000)
-    let geometry = new THREE.Geometry()
-    geometry.vertices = points
-    let line = new THREE.Line(geometry, material)
-
-    group.translateZ(-(index * 1000))
-    line.translateZ(-(index * 1000))
-
-    let lineGroup = new THREE.Group()
-    this.scene.add(lineGroup)
-
-    lineGroup.add(line)
-
-<<<<<<< HEAD
-    // document.getElementById('loading').style.display = 'none'
-=======
-    this.state.lineGroups.push(lineGroup)
->>>>>>> da2d2177
-  }
-
-  build (node, startingPosition, direction, context, visualise) {
-    let magnitude = node.level
-
-    let startPosition = startingPosition.clone()
-    let endPosition = startPosition.clone().add(direction.clone().multiplyScalar(magnitude))
-
-    this.points.push(startPosition)
-    this.points.push(endPosition)
-
-    if (visualise) {
-      let path = new THREE.LineCurve3(startPosition, endPosition)
-
-      var geometry = new THREE.TubeBufferGeometry(path, 1, (magnitude / 25), 6, false)
-      var mesh = new THREE.Mesh(geometry, this.merkleMaterial.clone())
-
-      this.treeGroup.add(mesh)
-    }
-
-    let i = 0
-    for (var key in node.children) {
-      if (node.children.hasOwnProperty(key)) {
-        i++
-
-        var childNode = node.children[key]
-
-        if (childNode) {
-          if (typeof childNode.children !== 'undefined') {
-            let newDirection
-
-            let yaxis
-            let yangle
-
-            if (i === 1) {
-              newDirection = direction.clone().applyQuaternion(this.xPosRotation)
-              yaxis = direction.multiply(this.Y).normalize()
-              yangle = (Math.PI / 180) * this.angle
-              newDirection.applyQuaternion(new THREE.Quaternion().setFromAxisAngle(yaxis, yangle))
-            } else {
-              newDirection = direction.clone().applyQuaternion(this.xNegRotation)
-              yaxis = direction.multiply(this.Y).normalize()
-              yangle = (Math.PI / 180) * this.angle
-              newDirection.applyQuaternion(new THREE.Quaternion().setFromAxisAngle(yaxis, yangle))
-            }
-
-            this.build(childNode, endPosition, newDirection, context, visualise)
-          } else {
-            // no child nodes
-            if (this.state.currentBlock) {
-              this.state.currentBlock.endNodes.push(
-                {
-                  x: endPosition.x,
-                  y: endPosition.y,
-                  z: endPosition.z
-                }
-              )
-            }
-          }
-        }
-      }
-    }
-  }
-
-  setupMaterials () {
-    this.crystalOpacity = 0.5
-
-    this.cubeMapUrls = [
-      'px.png',
-      'nx.png',
-      'py.png',
-      'ny.png',
-      'pz.png',
-      'nz.png'
-    ]
-
-    this.bgMap = new THREE.CubeTextureLoader().setPath('/static/assets/textures/').load(this.cubeMapUrls)
-
-    // this.scene.background = this.bgMap
-
-    this.crystalMaterial = new THREE.MeshPhysicalMaterial({
-      color: 0xafbfd9,
-      metalness: 0.6,
-      roughness: 0.0,
-      opacity: this.crystalOpacity,
-      side: THREE.DoubleSide,
-      transparent: true,
-      envMap: this.bgMap
-    })
-
-    this.merkleMaterial = new THREE.MeshPhysicalMaterial({
-      color: 0xafbfd9,
-      metalness: 0.6,
-      roughness: 0.0,
-      opacity: 1.0,
-      side: THREE.DoubleSide,
-      transparent: false,
-      envMap: this.bgMap
-    })
-  }
-
-  resize () {
-    this.width = window.innerWidth
-    this.height = window.innerHeight
-    this.camera.aspect = this.width / this.height
-    this.camera.updateProjectionMatrix()
-    this.renderer.setSize(this.width, this.height)
-  }
-
-  checkMouseIntersection () {
-    var vector = new THREE.Vector3(this.targetMouseX, this.targetMouseY, 0.5)
-    vector.unproject(this.camera)
-    var ray = new THREE.Raycaster(this.camera.position, vector.sub(this.camera.position).normalize())
-
-    this.state.dayGroups.forEach((group, dayIndex) => {
-      let intersects = ray.intersectObjects(group.children)
-      if (intersects.length > 0) {
-        this.state.focussed = true
-        this.mouseStatic = false
-        if (intersects[0].object !== this.intersected[dayIndex]) {
-          if (this.intersected[dayIndex]) {
-            this.intersected[dayIndex].material.color.setHex(this.intersected[dayIndex].currentHex)
-          }
-          this.intersected[dayIndex] = intersects[0].object
-          this.intersected[dayIndex].currentHex = this.intersected[dayIndex].material.color.getHex()
-          this.intersected[dayIndex].material.color.setHex(0xffffff)
-        }
-      } else {
-        this.state.focussed = false
-        if (this.intersected[dayIndex]) {
-          this.intersected[dayIndex].material.color.setHex(this.intersected[dayIndex].currentHex)
-        }
-        this.intersected[dayIndex] = null
-      }
-    }, this)
-  }
-
-  animateBlock () {
-    if (this.state.view === 'block') {
-      this.state.currentBlockObject.rotation.z += 0.002
-      this.treeGroup.rotation.z += 0.002
-    }
-  }
-
-  ambientCameraMovement () {
-    if (this.state.view === 'day') {
-      let euler = new THREE.Euler(this.mousePos.y * 0.2, -this.mousePos.x * 0.2, 0)
-      let quat = (new THREE.Quaternion()).setFromEuler(euler)
-      this.camera.lookAt(this.lookAtPos)
-      this.camera.position.x += -this.mousePos.x
-      this.camera.position.y += -0.3 - this.mousePos.y
-      this.camera.position.z += this.mousePos.y
-      this.camera.quaternion.premultiply(quat)
-    }
-
-    document.dispatchEvent(this.cameraMoveEvent)
-  }
-
-  updateMouse () {
-    this.mousePos.x += (this.targetMouseX - this.mousePos.x) * 0.002
-    this.mousePos.y += (this.targetMouseY - this.mousePos.y) * 0.002
-  }
-
-  loadDays () {
-    // load in prev day?
-    if (this.state.daysLoaded <= this.state.daysToLoad) {
-      this.state.daysLoaded++
-      this.loadPrevDay()
-    }
-  }
-
-  render () {
-    TWEEN.update()
-    this.checkMouseIntersection()
-    this.updateMouse()
-    this.ambientCameraMovement()
-    this.animateBlock()
-    this.loadDays()
-    this.renderer.render(this.scene, this.camera)
-  }
-
-  animate () {
-    requestAnimationFrame(this.animate.bind(this))
-    this.render()
-  }
-}
+'use strict'
+
+// libs
+import * as THREE from 'three'
+import Config from '../Config'
+import { ConvexGeometry } from '../../../functions/ConvexGeometry'
+import { getDay } from '../../data/btc'
+import moment from 'moment'
+import Audio from '../audio/audio'
+import { BoxBufferGeometry } from 'three'
+let merkle = require('../merkle-tree-gen')
+const TWEEN = require('@tweenjs/tween.js')
+const BrownianMotion = require('../motions/BrownianMotion')
+
+export default class Day {
+  constructor (blocks = [], currentDate = new Date()) {
+    this.textureLoader = new THREE.TextureLoader()
+
+    this.initState(blocks, currentDate)
+    this.initRenderer()
+    this.initCamera()
+
+    this.audio = new Audio(this.camera)
+
+    this.audio.init().then(() => {
+      this.addEvents()
+      this.addLights()
+      this.setupMaterials()
+      this.addObjects()
+      this.moveCamera()
+      this.animate()
+    })
+  }
+
+  initState (blocks, currentDate) {
+    this.state = {}
+    this.state.focussed = false // are we focussed on a block?
+    this.state.blocks = blocks
+    this.state.currentDate = currentDate
+    this.state.dayGroups = []
+    this.state.lineGroups = []
+    this.state.currentBlock = null
+    this.state.currentBlockObject = null
+    this.state.view = 'day' // can be 'day' or 'block'
+  }
+
+  initRenderer () {
+    // canvas dimensions
+    this.width = window.innerWidth
+    this.height = window.innerHeight
+
+    // scene
+    this.scene = new THREE.Scene()
+    this.scene.fog = new THREE.FogExp2(Config.scene.bgColor, 0.00015)
+
+    // renderer
+    this.canvas = document.getElementById('stage')
+    this.renderer = new THREE.WebGLRenderer({
+      antialias: Config.scene.antialias,
+      canvas: this.canvas,
+      alpha: true
+    })
+
+    this.renderer.setClearColor(Config.scene.bgColor, 0.0)
+    this.renderer.autoClear = false
+    this.renderer.setPixelRatio(window.devicePixelRatio)
+    this.renderer.setSize(this.width, this.height)
+    this.renderer.shadowMap.enabled = true
+    this.renderer.shadowMap.type = THREE.PCFSoftShadowMap
+    this.renderer.shadowMap.soft = true
+    this.renderer.autoClear = false
+    this.renderer.sortObjects = false
+  }
+
+  initCamera () {
+    this.defaultCameraPos = new THREE.Vector3(0.0, 0.0, 2300.0)
+
+    this.camera = new THREE.PerspectiveCamera(Config.camera.fov, this.width / this.height, 1, 50000)
+    this.camera.position.set(this.defaultCameraPos.x, this.defaultCameraPos.y, this.defaultCameraPos.z)
+    this.camera.updateMatrixWorld()
+
+    this.camPos = this.camera.position.clone()
+    this.targetPos = this.camPos.clone()
+    this.lookAtPos = new THREE.Vector3(0, 0, 0)
+    this.targetLookAt = new THREE.Vector3(0, 0, 0)
+
+    this.camera.lookAt(this.lookAtPos)
+    let toRotation = new THREE.Euler().copy(this.camera.rotation)
+    this.fromQuaternion = new THREE.Quaternion().copy(this.camera.quaternion)
+    this.toQuaternion = new THREE.Quaternion().setFromEuler(toRotation)
+    this.moveQuaternion = new THREE.Quaternion()
+
+    window.camera = this.camera
+
+    this.brownianMotionCamera = new BrownianMotion()
+
+    this.cameraMoveEvent = new Event('cameraMove')
+  }
+
+  addEvents () {
+    this.raycaster = new THREE.Raycaster()
+    this.intersected = []
+    this.mousePos = new THREE.Vector2()
+
+    this.mouseStatic = true
+    this.mouseMoveTimeout = null
+
+    this.mouseX = 0
+    this.mouseY = 0
+    this.targetMouseX = 0
+    this.targetMouseY = 0
+
+    this.isAnimating = false
+
+    window.addEventListener('resize', this.resize.bind(this), false)
+    this.resize()
+
+    document.addEventListener('mousemove', this.onDocumentMouseMove.bind(this), false)
+    document.addEventListener('mousedown', this.onDocumentMouseDown.bind(this), false)
+    document.addEventListener('keydown', this.onkeydown.bind(this), false)
+  }
+
+  onkeydown (event) {
+    var isEscape = false
+    if ('key' in event) {
+      isEscape = (event.key === 'Escape' || event.key === 'Esc')
+    } else {
+      isEscape = (event.keyCode === 27)
+    }
+    if (isEscape) {
+      this.resetDayView()
+    }
+  }
+
+  resetDayView () {
+    this.state.view = 'day'
+
+    this.removeTrees()
+
+    this.animateCamera(this.defaultCameraPos, new THREE.Vector3(0.0, 0.0, 0.0), 3000)
+
+    this.state.focussed = false
+    this.isAnimating = false
+    this.toggleBlocks(true)
+
+    if (this.state.currentBlockObject) {
+     /* new TWEEN.Tween( this.state.currentBlockObject.material )
+      .to( { opacity: this.crystalOpacity }, 1000 )
+      .start() */
+    }
+  }
+
+  removeTrees () {
+    this.audio.unloadSound()
+
+    if (typeof this.treeGroup !== 'undefined') {
+      this.scene.remove(this.treeGroup)
+    }
+  }
+
+  onDocumentMouseDown (event) {
+    event.preventDefault()
+
+    // if (this.state.view === 'block') {
+    // return
+    // }
+
+    this.raycaster.setFromCamera({x: this.targetMouseX, y: this.targetMouseY}, this.camera)
+
+    this.state.dayGroups.forEach((group) => {
+      var intersects = this.raycaster.intersectObjects(group.children)
+      if (intersects.length > 0) {
+        let blockObject = intersects[0].object
+
+        this.state.currentBlockObject = blockObject
+
+        let lookAtPos = blockObject.getWorldPosition().clone()
+
+        let blockDir = blockObject.getWorldPosition().clone().normalize()
+        // let newCamPos = blockObject.getWorldPosition().clone().add(blockDir.multiplyScalar(30))
+        let newCamPos = blockObject.getWorldPosition().clone()
+        newCamPos.z += 150.0
+
+        this.animateCamera(newCamPos, lookAtPos, 3000).then(() => {
+          this.buildSingleTree(blockObject)
+        })
+      }
+    })
+  }
+
+  toggleBlocks (visibility) {
+    /* this.state.dayGroups.forEach((group) => {
+      group.visible = visibility
+    }, this)
+
+    this.state.lineGroups.forEach((group) => {
+      group.visible = visibility
+    }, this) */
+  }
+
+  buildSingleTree (blockObject) {
+    let block = blockObject.blockchainData
+
+    this.state.currentBlock = block
+
+    this.angle = 25.0 + (block.output % 100)
+
+    this.xPosRotation = new THREE.Quaternion().setFromAxisAngle(this.X, (Math.PI / 180) * this.angle)
+    this.xNegRotation = new THREE.Quaternion().setFromAxisAngle(this.X, (Math.PI / 180) * -this.angle)
+    this.yPosRotation = new THREE.Quaternion().setFromAxisAngle(this.Y, (Math.PI / 180) * this.angle)
+    this.yNegRotation = new THREE.Quaternion().setFromAxisAngle(this.Y, (Math.PI / 180) * -this.angle)
+    this.yReverseRotation = new THREE.Quaternion().setFromAxisAngle(this.Y, (Math.PI / 180) * 180)
+    this.zPosRotation = new THREE.Quaternion().setFromAxisAngle(this.Z, (Math.PI / 180) * this.angle)
+    this.zNegRotation = new THREE.Quaternion().setFromAxisAngle(this.Z, (Math.PI / 180) * -this.angle)
+
+    let sortedTree
+
+    let blockObjectPosition = blockObject.getWorldPosition().clone()
+    let rotation = blockObject.getWorldRotation().clone()
+
+    /*new TWEEN.Tween( blockObject.material )
+    .to( { opacity: 0 }, 4000 )
+    .onComplete(() => {
+    })
+    .start() */
+
+    this.state.view = 'block'
+    this.toggleBlocks(false)
+
+    this.removeTrees()
+    this.treeGroup = new THREE.Group()
+    this.treeGroup.position.set(blockObjectPosition.x, blockObjectPosition.y, blockObjectPosition.z)
+    this.treeGroup.rotation.set(rotation.x, rotation.y, rotation.z)
+    this.scene.add(this.treeGroup)
+
+    // create an array of ints the same size as the number of transactions in this block
+    let tx = []
+    for (let index = 0; index < block.n_tx; index++) {
+      tx.push(index.toString())
+    }
+
+    var args = {
+      array: tx,
+      hashalgo: 'md5',
+      hashlist: true
+    }
+    // console.time('merkle')
+    merkle.fromArray(args, function (err, tree) {
+      if (!err) {
+        for (var key in tree) {
+          if (tree.hasOwnProperty(key)) {
+            var element = tree[key]
+            if (element.type === 'root' || element.type === 'node') {
+              tree[key].children = {}
+              tree[key].children[element.left] = tree[element.left]
+              tree[key].children[element.right] = tree[element.right]
+              if (element.type === 'root') {
+                sortedTree = element
+              }
+            }
+          }
+        }
+
+        this.points = []
+
+        let startingPosition = new THREE.Vector3(0, 0, 0)
+        let direction = new THREE.Vector3(0, 1, 0)
+
+        this.state.currentBlock.endNodes = []
+
+        this.build(sortedTree, startingPosition, direction, this, true)
+
+        let seen = []
+        let reducedArray = []
+        this.state.currentBlock.endNodes.forEach((nodePos, index) => {
+          let position = {
+            x: Math.ceil(nodePos.x / 10) * 10,
+            y: Math.ceil(nodePos.y / 10) * 10,
+            z: Math.ceil(nodePos.z / 10) * 10
+          }
+
+          let key = JSON.stringify(position)
+
+          if (seen.indexOf(key) === -1) {
+            seen.push(key)
+            nodePos.y = Math.abs(nodePos.y) * 10
+            reducedArray.push(nodePos)
+          }
+        })
+
+        this.audio.generateMerkleSound(reducedArray, blockObjectPosition)
+      }
+    }.bind(this))
+  }
+
+  animateCamera (target, lookAt, duration) {
+    return new Promise((resolve, reject) => {
+      if (this.isAnimating) {
+        console.log('animating')
+        return
+      }
+      this.isAnimating = true
+
+      this.targetPos = target.clone()
+      this.targetLookAt = lookAt.clone()
+
+      // grab initial postion/rotation
+      let fromPosition = new THREE.Vector3().copy(this.camera.position)
+
+      this.camera.position.set(this.targetPos.x, this.targetPos.y, this.targetPos.z)
+
+      // reset original position and rotation
+      this.camera.position.set(fromPosition.x, fromPosition.y, fromPosition.z)
+
+      var tweenVars = { time: 0 }
+
+      this.transitionDuration = duration || 2000
+      this.easing = TWEEN.Easing.Quartic.InOut
+
+      new TWEEN.Tween(tweenVars)
+      .to({time: 1}, this.transitionDuration)
+      .onUpdate(function () {
+        this.moveCamera(tweenVars.time)
+      }.bind(this))
+      .easing(this.easing)
+      .onComplete(function () {
+        this.isAnimating = false
+
+        resolve()
+      }.bind(this))
+      .start()
+    })
+  }
+
+  moveCamera (time) {
+    this.camPos.lerp(this.targetPos, 0.05)
+    this.camera.position.copy(this.camPos)
+    this.lookAtPos.lerp(this.targetLookAt, 0.05)
+  }
+
+  onDocumentMouseMove (event) {
+    var rect = this.renderer.domElement.getBoundingClientRect()
+    let x = event.clientX - rect.left
+    let y = event.clientY - rect.top
+    this.targetMouseX = x / window.innerWidth * 2 - 1
+    this.targetMouseY = 1 - y / window.innerHeight * 2
+
+    this.mouseStatic = false
+
+    clearTimeout(this.mouseMoveTimeout)
+    this.mouseMoveTimeout = setTimeout(
+      () => {
+        this.mouseStatic = true
+      },
+      600
+    )
+  }
+
+  addLights (scene) {
+    let ambLight = new THREE.AmbientLight(0xf1d0c5)
+    this.scene.add(ambLight)
+
+    let light = new THREE.SpotLight(0xeee6a5)
+    light.position.set(100, 30, 0)
+    light.target.position.set(0, 0, 0)
+
+    if (Config.scene.shadowsOn) {
+      light.castShadow = true
+      light.shadow = new THREE.LightShadow(new THREE.PerspectiveCamera(50, 1, 500, 15000))
+      light.shadow.mapSize.width = 2048
+      light.shadow.mapSize.height = 2048
+    }
+
+    this.scene.add(light)
+  }
+
+  addObjects () {
+    this.addDay(this.state.blocks)
+  }
+
+  addDay (blocks, index = 0) {
+    console.log( blocks.length > 0 )
+    if (blocks.length == 0) return
+    console.log('add day' + index)
+    let group = new THREE.Group()
+
+    this.state.dayGroups.push(group)
+
+    let spiralPoints = []
+    this.scene.add(group)
+
+    for (let blockIndex = 0; blockIndex < blocks.length; blockIndex++) {
+      let block = blocks[blockIndex]
+
+      // TODO: set this from network health value
+      this.angle = 25.0 + (block.output % 100)
+
+      // create an array of ints the same size as the number of transactions in this block
+      let tx = []
+      for (let index = 0; index < block.n_tx; index++) {
+        tx.push(index.toString())
+      }
+
+      let sortedTree
+
+      this.X = new THREE.Vector3(1, 0, 0)
+      this.Y = new THREE.Vector3(0, 1, 0)
+      this.Z = new THREE.Vector3(0, 0, 1)
+
+      this.xPosRotation = new THREE.Quaternion().setFromAxisAngle(this.X, (Math.PI / 180) * this.angle)
+      this.xNegRotation = new THREE.Quaternion().setFromAxisAngle(this.X, (Math.PI / 180) * -this.angle)
+      this.yPosRotation = new THREE.Quaternion().setFromAxisAngle(this.Y, (Math.PI / 180) * this.angle)
+      this.yNegRotation = new THREE.Quaternion().setFromAxisAngle(this.Y, (Math.PI / 180) * -this.angle)
+      this.yReverseRotation = new THREE.Quaternion().setFromAxisAngle(this.Y, (Math.PI / 180) * 180)
+      this.zPosRotation = new THREE.Quaternion().setFromAxisAngle(this.Z, (Math.PI / 180) * this.angle)
+      this.zNegRotation = new THREE.Quaternion().setFromAxisAngle(this.Z, (Math.PI / 180) * -this.angle)
+
+      var args = {
+        array: tx,
+        hashalgo: 'md5',
+        hashlist: true
+      }
+
+      merkle.fromArray(args, function (err, tree) {
+        if (!err) {
+          this.totalLevels = tree.levels
+          for (var key in tree) {
+            if (tree.hasOwnProperty(key)) {
+              var element = tree[key]
+              if (element.type === 'root' || element.type === 'node') {
+                tree[key].children = {}
+                tree[key].children[element.left] = tree[element.left]
+                tree[key].children[element.right] = tree[element.right]
+                if (element.type === 'root') {
+                  sortedTree = element
+                }
+              }
+            }
+          }
+
+          this.points = []
+
+          let startingPosition = new THREE.Vector3(0, 0, 0)
+          let direction = new THREE.Vector3(0, 1, 0)
+
+          this.build(sortedTree, startingPosition, direction, this)
+
+          // Convex Hull
+          let blockGeometry
+          let blockMesh
+
+          if (this.points.length > 3) {
+            blockGeometry = new ConvexGeometry(this.points)
+          } else {
+            blockGeometry = new BoxBufferGeometry(50, 20, 30)
+          }
+
+          blockMesh = new THREE.Mesh(blockGeometry, this.crystalMaterial.clone())
+
+          blockMesh.blockchainData = block
+
+          let rotation = ((10 * Math.PI) / blocks.length) * blockIndex
+          blockMesh.rotation.z = rotation
+          blockMesh.translateY(700 + (blockIndex * 4))
+
+          blockMesh.rotation.z = 0
+          blockMesh.rotation.x = Math.PI / 2
+          blockMesh.rotation.y = rotation
+
+          // add random rotation
+          /* blockMesh.rotation.y = Math.random()
+          blockMesh.rotation.x = Math.random()
+          blockMesh.rotation.z = Math.random() */
+
+          group.add(blockMesh)
+
+          spiralPoints.push(blockMesh.position)
+        }
+      }.bind(this))
+    }
+
+    let material = new THREE.LineBasicMaterial({
+      color: 0x000000,
+      transparent: true,
+      opacity: 0.5
+    })
+
+    let curve = new THREE.CatmullRomCurve3(spiralPoints)
+    let points = curve.getPoints(2000)
+    let geometry = new THREE.Geometry()
+    geometry.vertices = points
+    let line = new THREE.Line(geometry, material)
+
+    group.translateZ(-(index * 1000))
+    line.translateZ(-(index * 1000))
+
+    let lineGroup = new THREE.Group()
+    this.scene.add(lineGroup)
+
+    lineGroup.add(line)
+
+    this.state.lineGroups.push(lineGroup)
+  }
+
+  build (node, startingPosition, direction, context, visualise) {
+    let magnitude = node.level
+
+    let startPosition = startingPosition.clone()
+    let endPosition = startPosition.clone().add(direction.clone().multiplyScalar(magnitude))
+
+    this.points.push(startPosition)
+    this.points.push(endPosition)
+
+    if (visualise) {
+      let path = new THREE.LineCurve3(startPosition, endPosition)
+
+      var geometry = new THREE.TubeBufferGeometry(path, 1, (magnitude / 25), 6, false)
+      var mesh = new THREE.Mesh(geometry, this.merkleMaterial.clone())
+
+      this.treeGroup.add(mesh)
+    }
+
+    let i = 0
+    for (var key in node.children) {
+      if (node.children.hasOwnProperty(key)) {
+        i++
+
+        var childNode = node.children[key]
+
+        if (childNode) {
+          if (typeof childNode.children !== 'undefined') {
+            let newDirection
+
+            let yaxis
+            let yangle
+
+            if (i === 1) {
+              newDirection = direction.clone().applyQuaternion(this.xPosRotation)
+              yaxis = direction.multiply(this.Y).normalize()
+              yangle = (Math.PI / 180) * this.angle
+              newDirection.applyQuaternion(new THREE.Quaternion().setFromAxisAngle(yaxis, yangle))
+            } else {
+              newDirection = direction.clone().applyQuaternion(this.xNegRotation)
+              yaxis = direction.multiply(this.Y).normalize()
+              yangle = (Math.PI / 180) * this.angle
+              newDirection.applyQuaternion(new THREE.Quaternion().setFromAxisAngle(yaxis, yangle))
+            }
+
+            this.build(childNode, endPosition, newDirection, context, visualise)
+          } else {
+            // no child nodes
+            if (this.state.currentBlock) {
+              this.state.currentBlock.endNodes.push(
+                {
+                  x: endPosition.x,
+                  y: endPosition.y,
+                  z: endPosition.z
+                }
+              )
+            }
+          }
+        }
+      }
+    }
+  }
+
+  setupMaterials () {
+    this.crystalOpacity = 0.5
+
+    this.cubeMapUrls = [
+      'px.png',
+      'nx.png',
+      'py.png',
+      'ny.png',
+      'pz.png',
+      'nz.png'
+    ]
+
+    this.bgMap = new THREE.CubeTextureLoader().setPath('/static/assets/textures/').load(this.cubeMapUrls)
+
+    // this.scene.background = this.bgMap
+
+    this.crystalMaterial = new THREE.MeshPhysicalMaterial({
+      color: 0xafbfd9,
+      metalness: 0.6,
+      roughness: 0.0,
+      opacity: this.crystalOpacity,
+      side: THREE.DoubleSide,
+      transparent: true,
+      envMap: this.bgMap
+    })
+
+    this.merkleMaterial = new THREE.MeshPhysicalMaterial({
+      color: 0xafbfd9,
+      metalness: 0.6,
+      roughness: 0.0,
+      opacity: 1.0,
+      side: THREE.DoubleSide,
+      transparent: false,
+      envMap: this.bgMap
+    })
+  }
+
+  resize () {
+    this.width = window.innerWidth
+    this.height = window.innerHeight
+    this.camera.aspect = this.width / this.height
+    this.camera.updateProjectionMatrix()
+    this.renderer.setSize(this.width, this.height)
+  }
+
+  checkMouseIntersection () {
+    var vector = new THREE.Vector3(this.targetMouseX, this.targetMouseY, 0.5)
+    vector.unproject(this.camera)
+    var ray = new THREE.Raycaster(this.camera.position, vector.sub(this.camera.position).normalize())
+
+    this.state.dayGroups.forEach((group, dayIndex) => {
+      let intersects = ray.intersectObjects(group.children)
+      if (intersects.length > 0) {
+        this.state.focussed = true
+        this.mouseStatic = false
+        if (intersects[0].object !== this.intersected[dayIndex]) {
+          if (this.intersected[dayIndex]) {
+            this.intersected[dayIndex].material.color.setHex(this.intersected[dayIndex].currentHex)
+          }
+          this.intersected[dayIndex] = intersects[0].object
+          this.intersected[dayIndex].currentHex = this.intersected[dayIndex].material.color.getHex()
+          this.intersected[dayIndex].material.color.setHex(0xffffff)
+        }
+      } else {
+        this.state.focussed = false
+        if (this.intersected[dayIndex]) {
+          this.intersected[dayIndex].material.color.setHex(this.intersected[dayIndex].currentHex)
+        }
+        this.intersected[dayIndex] = null
+      }
+    }, this)
+  }
+
+  animateBlock () {
+    if (this.state.view === 'block') {
+      this.state.currentBlockObject.rotation.z += 0.002
+      this.treeGroup.rotation.z += 0.002
+    }
+  }
+
+  ambientCameraMovement () {
+    if (this.state.view === 'day') {
+      let euler = new THREE.Euler(this.mousePos.y * 0.2, -this.mousePos.x * 0.2, 0)
+      let quat = (new THREE.Quaternion()).setFromEuler(euler)
+      this.camera.lookAt(this.lookAtPos)
+      this.camera.position.x += -this.mousePos.x
+      this.camera.position.y += -0.3 - this.mousePos.y
+      this.camera.position.z += this.mousePos.y
+      this.camera.quaternion.premultiply(quat)
+    }
+
+    document.dispatchEvent(this.cameraMoveEvent)
+  }
+
+  updateMouse () {
+    this.mousePos.x += (this.targetMouseX - this.mousePos.x) * 0.002
+    this.mousePos.y += (this.targetMouseY - this.mousePos.y) * 0.002
+  }
+
+  render () {
+    TWEEN.update()
+    this.checkMouseIntersection()
+    this.updateMouse()
+    this.ambientCameraMovement()
+    this.animateBlock()
+    this.renderer.render(this.scene, this.camera)
+  }
+
+  animate () {
+    requestAnimationFrame(this.animate.bind(this))
+    this.render()
+  }
+}