'use strict'

// libs
import * as THREE from 'three'
import OrbitContructor from 'three-orbit-controls'
import Config from '../Config'
// import {
//   ConvexGeometry
// } from '../geometries/ConvexGeometry'
import loader from '../../utils/loader'
let OrbitControls = OrbitContructor(THREE)
let merkle = require('merkle-tree-gen')
const TWEEN = require('@tweenjs/tween.js')

export default class Day {
  constructor (days) {
    this.days = days

    this.mouseStatic = true
    this.mouseMoveTimeout = null

    // keep track of each of the block within a day
    this.dayGroups = []
    this.lineGroups = []

    this.textureLoader = new THREE.TextureLoader()

    // canvas dimensions
    this.width = window.innerWidth
    this.height = window.innerHeight

    // scene
    this.scene = new THREE.Scene()
    this.scene.fog = new THREE.FogExp2(Config.scene.bgColor, 0.0001)

    // renderer
    this.canvas = document.getElementById('stage')
    this.renderer = new THREE.WebGLRenderer({
      antialias: Config.scene.antialias,
      canvas: this.canvas,
      alpha: true
    })

    this.isAnimating = false

    this.renderer.setClearColor(Config.scene.bgColor, 0.0)

    this.renderer.autoClear = false

    this.renderer.setPixelRatio(window.devicePixelRatio)
    this.renderer.setSize(this.width, this.height)
    this.renderer.shadowMap.enabled = true
    this.renderer.shadowMap.type = THREE.PCFSoftShadowMap
    this.renderer.shadowMap.soft = true
    this.renderer.autoClear = false
    this.renderer.sortObjects = false

    // camera
    this.initialCameraPos = new THREE.Vector3(0.0, 1000.0, 0.0)

    this.camera = new THREE.PerspectiveCamera(Config.camera.fov, this.width / this.height, 1, 50000)
    this.camera.position.set(this.initialCameraPos.x, this.initialCameraPos.y, this.initialCameraPos.z)
    this.camera.updateMatrixWorld()

    this.camPos = this.camera.position.clone()
    this.targetPos = this.camPos.clone()
    this.origin = new THREE.Vector3(0, 0, 0)
    this.lookAtPos = new THREE.Vector3(0, 0, 0)

    this.camera.lookAt(this.lookAtPos)
    let toRotation = new THREE.Euler().copy(this.camera.rotation)
    this.fromQuaternion = new THREE.Quaternion().copy(this.camera.quaternion)
    this.toQuaternion = new THREE.Quaternion().setFromEuler(toRotation)
    this.moveQuaternion = new THREE.Quaternion()
    this.camera.quaternion.set(this.moveQuaternion)

    // are we focussed on a block?
    this.focussed = false

    window.camera = this.camera

    // controls
    //this.controls = new OrbitControls(this.camera, this.renderer.domElement)
    //this.controls.minDistance = 0
    //this.controls.maxDistance = 5000

    window.addEventListener('resize', this.resize.bind(this), false)
    this.resize()

    /*
      Temp loading mechanism
    */
    loader.get('convexHull')
      .then(({ data }) => {

        this.templateGeometry = new THREE.BufferGeometryLoader().parse(data)
        this.addEvents()

        // objects
        this.addLights()
        this.setupMaterials()
        this.addObjects()

<<<<<<< HEAD
        // animation loop
        this.animate()
      })
=======
    this.moveCamera()

    // animation loop
    this.animate()
>>>>>>> e88264ac
  }

  addEvents () {
    this.raycaster = new THREE.Raycaster()
    this.intersected = null
    this.mousePos = new THREE.Vector2()

    document.addEventListener('mousemove', this.onDocumentMouseMove.bind(this), false)
    document.addEventListener('mousedown', this.onDocumentMouseDown.bind(this), false)
    document.addEventListener('keydown', this.onkeydown.bind(this), false)
  }

  onkeydown (event) {
    var isEscape = false
    if ('key' in event) {
      isEscape = (event.key === 'Escape' || event.key === 'Esc')
    } else {
      isEscape = (event.keyCode === 27)
    }
    if (isEscape) {
      this.focussed = false
      this.isAnimating = false
      this.animateCamera(this.initialCameraPos, new THREE.Vector3(0.0, 0.0, 0.0))
    }
  }

  onDocumentMouseDown (event) {
    event.preventDefault()

    this.mousePos.x = (event.clientX / window.innerWidth) * 2 - 1
    this.mousePos.y = -(event.clientY / window.innerHeight) * 2 + 1

    this.raycaster.setFromCamera(this.mousePos, this.camera)

    this.focussed = true

    this.dayGroups.forEach((group) => {
      var intersects = this.raycaster.intersectObjects(group.children)
      if (intersects.length > 0) {

        let block = intersects[0].object

        let lookAtPos = block.getWorldPosition().clone()

        let blockDir = block.getWorldPosition().clone().normalize()
        let newCamPos = block.getWorldPosition().clone().add(blockDir.multiplyScalar(30))
        newCamPos.y += 80.0

        this.animateCamera(newCamPos, lookAtPos)

        /*let hash = intersects[0].object.blockchainData.hash
        document.location.href = '/block/' + hash*/
      }
    })
  }

  animateCamera (target, lookAt) {
    if (this.isAnimating) {
      console.log('animating')
      return
    }
    this.isAnimating = true

    this.targetPos = target.clone()
    this.origin = lookAt.clone()

    // grab initial postion/rotation
    let fromPosition = new THREE.Vector3().copy(this.camera.position)
    let fromRotation = new THREE.Euler().copy(this.camera.rotation)

    this.camera.position.set(this.targetPos.x, this.targetPos.y, this.targetPos.z)
    this.camera.lookAt(this.origin)
    let toRotation = new THREE.Euler().copy(this.camera.rotation)

    // reset original position and rotation
    this.camera.position.set(fromPosition.x, fromPosition.y, fromPosition.z)
    this.camera.rotation.set(fromRotation.x, fromRotation.y, fromRotation.z)

    this.fromQuaternion = new THREE.Quaternion().copy(this.camera.quaternion)
    this.toQuaternion = new THREE.Quaternion().setFromEuler(toRotation)
    this.moveQuaternion = new THREE.Quaternion()

    var tweenVars = { time: 0 }

    this.transitionDuration = 2000
    this.easing = TWEEN.Easing.Quartic.InOut

    new TWEEN.Tween(tweenVars)
    .to({time: 1}, this.transitionDuration)
    .onUpdate(function () {
      this.moveCamera(tweenVars.time)
    }.bind(this))
    .easing(this.easing)
    .onComplete(function () {
      this.isAnimating = false
      console.log('DONE')
    }.bind(this))
    .start()
  }

  moveCamera (time) {
    this.camPos.lerp(this.targetPos, 0.05)
    this.camera.position.copy(this.camPos)
    THREE.Quaternion.slerp(this.fromQuaternion, this.toQuaternion, this.camera.quaternion, time)
  }

  onDocumentMouseMove (event) {
    this.mousePos.x = (event.clientX / window.innerWidth) * 2 - 1
    this.mousePos.y = -(event.clientY / window.innerHeight) * 2 + 1

    this.mouseStatic = false

    clearTimeout(this.mouseMoveTimeout)
    this.mouseMoveTimeout = setTimeout(
      () => {
        this.mouseStatic = true
      },
      600
    )
  }

  addLights (scene) {
    let ambLight = new THREE.AmbientLight(0xf1d0c5)
    this.scene.add(ambLight)

    let light = new THREE.SpotLight(0xeee6a5)
    light.position.set(100, 30, 0)
    light.target.position.set(0, 0, 0)

    if (Config.scene.shadowsOn) {
      light.castShadow = true
      light.shadow = new THREE.LightShadow(new THREE.PerspectiveCamera(50, 1, 500, 15000))
      light.shadow.mapSize.width = 2048
      light.shadow.mapSize.height = 2048
    }

    this.scene.add(light)
  }

  addObjects () {
    for (let daysIndex = 0; daysIndex < this.days.length; daysIndex++) {
      let blocks = this.days[daysIndex]
      let group = new THREE.Group()

      this.dayGroups.push(group)

      let spiralPoints = []
      this.scene.add(group)

      for (let blockIndex = 0; blockIndex < blocks.length; blockIndex++) {
        let block = blocks[blockIndex]

        // create an array of ints the same size as the number of transactions in this block
        let tx = []
        for (let index = 0; index < block.n_tx; index++) {
          tx.push(index)
        }

        let sortedTree

        this.angle = 90.0

        this.X = new THREE.Vector3(1, 0, 0)
        this.Y = new THREE.Vector3(0, 1, 0)
        this.Z = new THREE.Vector3(0, 0, 1)

        this.xPosRotation = new THREE.Quaternion().setFromAxisAngle(this.X, (Math.PI / 180) * this.angle)
        this.xNegRotation = new THREE.Quaternion().setFromAxisAngle(this.X, (Math.PI / 180) * -this.angle)
        this.yPosRotation = new THREE.Quaternion().setFromAxisAngle(this.Y, (Math.PI / 180) * this.angle)
        this.yNegRotation = new THREE.Quaternion().setFromAxisAngle(this.Y, (Math.PI / 180) * -this.angle)
        this.yReverseRotation = new THREE.Quaternion().setFromAxisAngle(this.Y, (Math.PI / 180) * 180)
        this.zPosRotation = new THREE.Quaternion().setFromAxisAngle(this.Z, (Math.PI / 180) * this.angle)
        this.zNegRotation = new THREE.Quaternion().setFromAxisAngle(this.Z, (Math.PI / 180) * -this.angle)

        var args = {
          array: tx,
          hashalgo: 'md5'
          //hashlist: true
        }

        merkle.fromArray(args, function (err, tree) {
          if (!err) {
            console.log('Root hash: ' + tree.root)
            //console.log('Number of leaves: ' + tree.leaves)
            //console.log('Number of levels: ' + tree.levels)

            for (var key in tree) {
              if (tree.hasOwnProperty(key)) {
                var element = tree[key]
                if (element.type === 'root' || element.type === 'node') {
                  tree[key].children = {}
                  tree[key].children[element.left] = tree[element.left]
                  tree[key].children[element.right] = tree[element.right]
                  if (element.type === 'root') {
                    sortedTree = element
                  }
                }
              }
            }

            this.points = []

            let treeGroup = new THREE.Group()
            this.scene.add(treeGroup)

            let startingPosition = new THREE.Vector3(0, 0, 0)
            let direction = new THREE.Vector3(0, 1, 0)

            this.build(sortedTree, startingPosition, direction, this)

            // Convex Hull
            if (this.points.length > 3) {
              let CVmesh = new THREE.Mesh(this.templateGeometry, this.crystalMaterial.clone())

              CVmesh.blockchainData = block

              let rotation = ((8 * Math.PI) / blocks.length) * blockIndex
              CVmesh.rotation.y = rotation
              CVmesh.translateX(700 + (blockIndex * 4))
              //CVmesh.translateY(blockIndex * 5)

              // add random rotation
              /*CVmesh.rotation.y = Math.random()
              CVmesh.rotation.x = Math.random()
              CVmesh.rotation.z = Math.random()*/

              group.add(CVmesh)

              spiralPoints.push(CVmesh.position)
            }
          }
        }.bind(this))
      }

      let material = new THREE.LineBasicMaterial({
        color: 0x000000,
        transparent: true,
        opacity: 0.5
      })

      let curve = new THREE.CatmullRomCurve3(spiralPoints)
      let points = curve.getPoints(spiralPoints.length * 2)
      let geometry = new THREE.Geometry()
      geometry.vertices = points
      let line = new THREE.Line(geometry, material)

      group.translateY(daysIndex * 500)
      line.translateY(daysIndex * 500)

      let lineGroup = new THREE.Group()
      this.scene.add(lineGroup)

      lineGroup.add(line)

      this.lineGroups.push(lineGroup)
    }

    document.getElementById('loading').style.display = 'none'
  }

  build (node, startingPosition, direction, context) {
    let magnitude = node.level

    let startPosition = startingPosition.clone()
    let endPosition = startPosition.clone().add(direction.clone().multiplyScalar(magnitude))

    this.points.push(startPosition)
    this.points.push(endPosition)

    //let path = new THREE.LineCurve3(startPosition, endPosition)

    //var geometry = new THREE.TubeBufferGeometry(path, 1, (magnitude / 20), 6, false)
    //var mesh = new THREE.Mesh(geometry, context.crystalMaterial)
    //treeGroup.add(mesh)

    let i = 0
    for (var key in node.children) {
      if (node.children.hasOwnProperty(key)) {
        i++

        var childNode = node.children[key]

        if (childNode) {
          if (typeof childNode.children !== 'undefined') {
            let newDirection

            let yaxis
            let yangle

            if (i === 1) {
              newDirection = direction.clone().applyQuaternion(this.xPosRotation)
              yaxis = direction.multiply(this.Y).normalize()
              yangle = (Math.PI / 180) * this.angle
              newDirection.applyQuaternion(new THREE.Quaternion().setFromAxisAngle(yaxis, yangle))
            } else {
              newDirection = direction.clone().applyQuaternion(this.xNegRotation)
              yaxis = direction.multiply(this.Y).normalize()
              yangle = (Math.PI / 180) * this.angle
              newDirection.applyQuaternion(new THREE.Quaternion().setFromAxisAngle(yaxis, yangle))
            }

            this.build(childNode, endPosition, newDirection, context)
          }
        }
      }
    }
  }

  setupMaterials () {
    this.cubeMapUrls = [
      'px.png',
      'nx.png',
      'py.png',
      'ny.png',
      'pz.png',
      'nz.png'
    ]

    this.bgMap = new THREE.CubeTextureLoader().setPath('/static/assets/textures/').load(this.cubeMapUrls)

    // this.scene.background = this.bgMap

    this.crystalMaterial = new THREE.MeshPhysicalMaterial({
      color: 0xafbfd9,
      metalness: 0.6,
      roughness: 0.0,
      opacity: 0.7,
      side: THREE.DoubleSide,
      transparent: true,
      envMap: this.bgMap
      // wireframe: true,
    })
  }

  resize () {
    this.width = window.innerWidth
    this.height = window.innerHeight
    this.camera.aspect = this.width / this.height
    this.camera.updateProjectionMatrix()
    this.renderer.setSize(this.width, this.height)
  }

  render () {
<<<<<<< HEAD
    //TWEEN.update()

    // Interpolate camPos toward targetPos
    this.camPos.lerp(this.targetPos, 0.05)

    // Apply new camPos to your camera
    this.camera.position.copy(this.camPos)

    if (this.time < 1) {
      this.time += 0.01
    }

    THREE.Quaternion.slerp(this.fromQuaternion, this.toQuaternion, this.moveQuaternion, this.time)
    this.camera.quaternion.set(this.moveQuaternion.x, this.moveQuaternion.y, this.moveQuaternion.z, this.moveQuaternion.w)

    //this.lookAtPos.lerp(this.origin, 0.05)
    //console.log(this.lookAtPos)
    //this.camera.lookAt(this.lookAtPos)
=======
    
>>>>>>> e88264ac

    var vector = new THREE.Vector3(this.mousePos.x, this.mousePos.y, 1)
    vector.unproject(this.camera)
    var ray = new THREE.Raycaster(this.camera.position, vector.sub(this.camera.position).normalize())

    this.dayGroups.forEach((group) => {
      var intersects = ray.intersectObjects(group.children)
      if (intersects.length > 0) {
        this.mouseStatic = false
        if (intersects[0].object !== this.intersected) {
          if (this.intersected) {
            this.intersected.material.color.setHex(this.intersected.currentHex)
          }
          this.intersected = intersects[0].object
          this.intersected.currentHex = this.intersected.material.color.getHex()
          this.intersected.material.color.setHex(0xffffff)
        }
      } else {
        if (this.intersected) {
          this.intersected.material.color.setHex(this.intersected.currentHex)
        }
        this.intersected = null
      }
    }, this)

    /*if (this.mouseStatic && !this.focussed) {
      this.dayGroups.forEach((group) => {
        group.rotation.y -= 0.0002
      })
      this.lineGroups.forEach((group) => {
        group.rotation.y -= 0.0002
      })
    }*/

    TWEEN.update()

    this.renderer.render(this.scene, this.camera)
    //this.controls.update()
  }

  animate () {
    requestAnimationFrame(this.animate.bind(this))
    this.render()
  }
}
<|MERGE_RESOLUTION|>--- conflicted
+++ resolved
@@ -1,523 +1,514 @@
-'use strict'
-
-// libs
-import * as THREE from 'three'
-import OrbitContructor from 'three-orbit-controls'
-import Config from '../Config'
-// import {
-//   ConvexGeometry
-// } from '../geometries/ConvexGeometry'
-import loader from '../../utils/loader'
-let OrbitControls = OrbitContructor(THREE)
-let merkle = require('merkle-tree-gen')
-const TWEEN = require('@tweenjs/tween.js')
-
-export default class Day {
-  constructor (days) {
-    this.days = days
-
-    this.mouseStatic = true
-    this.mouseMoveTimeout = null
-
-    // keep track of each of the block within a day
-    this.dayGroups = []
-    this.lineGroups = []
-
-    this.textureLoader = new THREE.TextureLoader()
-
-    // canvas dimensions
-    this.width = window.innerWidth
-    this.height = window.innerHeight
-
-    // scene
-    this.scene = new THREE.Scene()
-    this.scene.fog = new THREE.FogExp2(Config.scene.bgColor, 0.0001)
-
-    // renderer
-    this.canvas = document.getElementById('stage')
-    this.renderer = new THREE.WebGLRenderer({
-      antialias: Config.scene.antialias,
-      canvas: this.canvas,
-      alpha: true
-    })
-
-    this.isAnimating = false
-
-    this.renderer.setClearColor(Config.scene.bgColor, 0.0)
-
-    this.renderer.autoClear = false
-
-    this.renderer.setPixelRatio(window.devicePixelRatio)
-    this.renderer.setSize(this.width, this.height)
-    this.renderer.shadowMap.enabled = true
-    this.renderer.shadowMap.type = THREE.PCFSoftShadowMap
-    this.renderer.shadowMap.soft = true
-    this.renderer.autoClear = false
-    this.renderer.sortObjects = false
-
-    // camera
-    this.initialCameraPos = new THREE.Vector3(0.0, 1000.0, 0.0)
-
-    this.camera = new THREE.PerspectiveCamera(Config.camera.fov, this.width / this.height, 1, 50000)
-    this.camera.position.set(this.initialCameraPos.x, this.initialCameraPos.y, this.initialCameraPos.z)
-    this.camera.updateMatrixWorld()
-
-    this.camPos = this.camera.position.clone()
-    this.targetPos = this.camPos.clone()
-    this.origin = new THREE.Vector3(0, 0, 0)
-    this.lookAtPos = new THREE.Vector3(0, 0, 0)
-
-    this.camera.lookAt(this.lookAtPos)
-    let toRotation = new THREE.Euler().copy(this.camera.rotation)
-    this.fromQuaternion = new THREE.Quaternion().copy(this.camera.quaternion)
-    this.toQuaternion = new THREE.Quaternion().setFromEuler(toRotation)
-    this.moveQuaternion = new THREE.Quaternion()
-    this.camera.quaternion.set(this.moveQuaternion)
-
-    // are we focussed on a block?
-    this.focussed = false
-
-    window.camera = this.camera
-
-    // controls
-    //this.controls = new OrbitControls(this.camera, this.renderer.domElement)
-    //this.controls.minDistance = 0
-    //this.controls.maxDistance = 5000
-
-    window.addEventListener('resize', this.resize.bind(this), false)
-    this.resize()
-
-    /*
-      Temp loading mechanism
-    */
-    loader.get('convexHull')
-      .then(({ data }) => {
-
-        this.templateGeometry = new THREE.BufferGeometryLoader().parse(data)
-        this.addEvents()
-
-        // objects
-        this.addLights()
-        this.setupMaterials()
-        this.addObjects()
-
-<<<<<<< HEAD
-        // animation loop
-        this.animate()
-      })
-=======
-    this.moveCamera()
-
-    // animation loop
-    this.animate()
->>>>>>> e88264ac
-  }
-
-  addEvents () {
-    this.raycaster = new THREE.Raycaster()
-    this.intersected = null
-    this.mousePos = new THREE.Vector2()
-
-    document.addEventListener('mousemove', this.onDocumentMouseMove.bind(this), false)
-    document.addEventListener('mousedown', this.onDocumentMouseDown.bind(this), false)
-    document.addEventListener('keydown', this.onkeydown.bind(this), false)
-  }
-
-  onkeydown (event) {
-    var isEscape = false
-    if ('key' in event) {
-      isEscape = (event.key === 'Escape' || event.key === 'Esc')
-    } else {
-      isEscape = (event.keyCode === 27)
-    }
-    if (isEscape) {
-      this.focussed = false
-      this.isAnimating = false
-      this.animateCamera(this.initialCameraPos, new THREE.Vector3(0.0, 0.0, 0.0))
-    }
-  }
-
-  onDocumentMouseDown (event) {
-    event.preventDefault()
-
-    this.mousePos.x = (event.clientX / window.innerWidth) * 2 - 1
-    this.mousePos.y = -(event.clientY / window.innerHeight) * 2 + 1
-
-    this.raycaster.setFromCamera(this.mousePos, this.camera)
-
-    this.focussed = true
-
-    this.dayGroups.forEach((group) => {
-      var intersects = this.raycaster.intersectObjects(group.children)
-      if (intersects.length > 0) {
-
-        let block = intersects[0].object
-
-        let lookAtPos = block.getWorldPosition().clone()
-
-        let blockDir = block.getWorldPosition().clone().normalize()
-        let newCamPos = block.getWorldPosition().clone().add(blockDir.multiplyScalar(30))
-        newCamPos.y += 80.0
-
-        this.animateCamera(newCamPos, lookAtPos)
-
-        /*let hash = intersects[0].object.blockchainData.hash
-        document.location.href = '/block/' + hash*/
-      }
-    })
-  }
-
-  animateCamera (target, lookAt) {
-    if (this.isAnimating) {
-      console.log('animating')
-      return
-    }
-    this.isAnimating = true
-
-    this.targetPos = target.clone()
-    this.origin = lookAt.clone()
-
-    // grab initial postion/rotation
-    let fromPosition = new THREE.Vector3().copy(this.camera.position)
-    let fromRotation = new THREE.Euler().copy(this.camera.rotation)
-
-    this.camera.position.set(this.targetPos.x, this.targetPos.y, this.targetPos.z)
-    this.camera.lookAt(this.origin)
-    let toRotation = new THREE.Euler().copy(this.camera.rotation)
-
-    // reset original position and rotation
-    this.camera.position.set(fromPosition.x, fromPosition.y, fromPosition.z)
-    this.camera.rotation.set(fromRotation.x, fromRotation.y, fromRotation.z)
-
-    this.fromQuaternion = new THREE.Quaternion().copy(this.camera.quaternion)
-    this.toQuaternion = new THREE.Quaternion().setFromEuler(toRotation)
-    this.moveQuaternion = new THREE.Quaternion()
-
-    var tweenVars = { time: 0 }
-
-    this.transitionDuration = 2000
-    this.easing = TWEEN.Easing.Quartic.InOut
-
-    new TWEEN.Tween(tweenVars)
-    .to({time: 1}, this.transitionDuration)
-    .onUpdate(function () {
-      this.moveCamera(tweenVars.time)
-    }.bind(this))
-    .easing(this.easing)
-    .onComplete(function () {
-      this.isAnimating = false
-      console.log('DONE')
-    }.bind(this))
-    .start()
-  }
-
-  moveCamera (time) {
-    this.camPos.lerp(this.targetPos, 0.05)
-    this.camera.position.copy(this.camPos)
-    THREE.Quaternion.slerp(this.fromQuaternion, this.toQuaternion, this.camera.quaternion, time)
-  }
-
-  onDocumentMouseMove (event) {
-    this.mousePos.x = (event.clientX / window.innerWidth) * 2 - 1
-    this.mousePos.y = -(event.clientY / window.innerHeight) * 2 + 1
-
-    this.mouseStatic = false
-
-    clearTimeout(this.mouseMoveTimeout)
-    this.mouseMoveTimeout = setTimeout(
-      () => {
-        this.mouseStatic = true
-      },
-      600
-    )
-  }
-
-  addLights (scene) {
-    let ambLight = new THREE.AmbientLight(0xf1d0c5)
-    this.scene.add(ambLight)
-
-    let light = new THREE.SpotLight(0xeee6a5)
-    light.position.set(100, 30, 0)
-    light.target.position.set(0, 0, 0)
-
-    if (Config.scene.shadowsOn) {
-      light.castShadow = true
-      light.shadow = new THREE.LightShadow(new THREE.PerspectiveCamera(50, 1, 500, 15000))
-      light.shadow.mapSize.width = 2048
-      light.shadow.mapSize.height = 2048
-    }
-
-    this.scene.add(light)
-  }
-
-  addObjects () {
-    for (let daysIndex = 0; daysIndex < this.days.length; daysIndex++) {
-      let blocks = this.days[daysIndex]
-      let group = new THREE.Group()
-
-      this.dayGroups.push(group)
-
-      let spiralPoints = []
-      this.scene.add(group)
-
-      for (let blockIndex = 0; blockIndex < blocks.length; blockIndex++) {
-        let block = blocks[blockIndex]
-
-        // create an array of ints the same size as the number of transactions in this block
-        let tx = []
-        for (let index = 0; index < block.n_tx; index++) {
-          tx.push(index)
-        }
-
-        let sortedTree
-
-        this.angle = 90.0
-
-        this.X = new THREE.Vector3(1, 0, 0)
-        this.Y = new THREE.Vector3(0, 1, 0)
-        this.Z = new THREE.Vector3(0, 0, 1)
-
-        this.xPosRotation = new THREE.Quaternion().setFromAxisAngle(this.X, (Math.PI / 180) * this.angle)
-        this.xNegRotation = new THREE.Quaternion().setFromAxisAngle(this.X, (Math.PI / 180) * -this.angle)
-        this.yPosRotation = new THREE.Quaternion().setFromAxisAngle(this.Y, (Math.PI / 180) * this.angle)
-        this.yNegRotation = new THREE.Quaternion().setFromAxisAngle(this.Y, (Math.PI / 180) * -this.angle)
-        this.yReverseRotation = new THREE.Quaternion().setFromAxisAngle(this.Y, (Math.PI / 180) * 180)
-        this.zPosRotation = new THREE.Quaternion().setFromAxisAngle(this.Z, (Math.PI / 180) * this.angle)
-        this.zNegRotation = new THREE.Quaternion().setFromAxisAngle(this.Z, (Math.PI / 180) * -this.angle)
-
-        var args = {
-          array: tx,
-          hashalgo: 'md5'
-          //hashlist: true
-        }
-
-        merkle.fromArray(args, function (err, tree) {
-          if (!err) {
-            console.log('Root hash: ' + tree.root)
-            //console.log('Number of leaves: ' + tree.leaves)
-            //console.log('Number of levels: ' + tree.levels)
-
-            for (var key in tree) {
-              if (tree.hasOwnProperty(key)) {
-                var element = tree[key]
-                if (element.type === 'root' || element.type === 'node') {
-                  tree[key].children = {}
-                  tree[key].children[element.left] = tree[element.left]
-                  tree[key].children[element.right] = tree[element.right]
-                  if (element.type === 'root') {
-                    sortedTree = element
-                  }
-                }
-              }
-            }
-
-            this.points = []
-
-            let treeGroup = new THREE.Group()
-            this.scene.add(treeGroup)
-
-            let startingPosition = new THREE.Vector3(0, 0, 0)
-            let direction = new THREE.Vector3(0, 1, 0)
-
-            this.build(sortedTree, startingPosition, direction, this)
-
-            // Convex Hull
-            if (this.points.length > 3) {
-              let CVmesh = new THREE.Mesh(this.templateGeometry, this.crystalMaterial.clone())
-
-              CVmesh.blockchainData = block
-
-              let rotation = ((8 * Math.PI) / blocks.length) * blockIndex
-              CVmesh.rotation.y = rotation
-              CVmesh.translateX(700 + (blockIndex * 4))
-              //CVmesh.translateY(blockIndex * 5)
-
-              // add random rotation
-              /*CVmesh.rotation.y = Math.random()
-              CVmesh.rotation.x = Math.random()
-              CVmesh.rotation.z = Math.random()*/
-
-              group.add(CVmesh)
-
-              spiralPoints.push(CVmesh.position)
-            }
-          }
-        }.bind(this))
-      }
-
-      let material = new THREE.LineBasicMaterial({
-        color: 0x000000,
-        transparent: true,
-        opacity: 0.5
-      })
-
-      let curve = new THREE.CatmullRomCurve3(spiralPoints)
-      let points = curve.getPoints(spiralPoints.length * 2)
-      let geometry = new THREE.Geometry()
-      geometry.vertices = points
-      let line = new THREE.Line(geometry, material)
-
-      group.translateY(daysIndex * 500)
-      line.translateY(daysIndex * 500)
-
-      let lineGroup = new THREE.Group()
-      this.scene.add(lineGroup)
-
-      lineGroup.add(line)
-
-      this.lineGroups.push(lineGroup)
-    }
-
-    document.getElementById('loading').style.display = 'none'
-  }
-
-  build (node, startingPosition, direction, context) {
-    let magnitude = node.level
-
-    let startPosition = startingPosition.clone()
-    let endPosition = startPosition.clone().add(direction.clone().multiplyScalar(magnitude))
-
-    this.points.push(startPosition)
-    this.points.push(endPosition)
-
-    //let path = new THREE.LineCurve3(startPosition, endPosition)
-
-    //var geometry = new THREE.TubeBufferGeometry(path, 1, (magnitude / 20), 6, false)
-    //var mesh = new THREE.Mesh(geometry, context.crystalMaterial)
-    //treeGroup.add(mesh)
-
-    let i = 0
-    for (var key in node.children) {
-      if (node.children.hasOwnProperty(key)) {
-        i++
-
-        var childNode = node.children[key]
-
-        if (childNode) {
-          if (typeof childNode.children !== 'undefined') {
-            let newDirection
-
-            let yaxis
-            let yangle
-
-            if (i === 1) {
-              newDirection = direction.clone().applyQuaternion(this.xPosRotation)
-              yaxis = direction.multiply(this.Y).normalize()
-              yangle = (Math.PI / 180) * this.angle
-              newDirection.applyQuaternion(new THREE.Quaternion().setFromAxisAngle(yaxis, yangle))
-            } else {
-              newDirection = direction.clone().applyQuaternion(this.xNegRotation)
-              yaxis = direction.multiply(this.Y).normalize()
-              yangle = (Math.PI / 180) * this.angle
-              newDirection.applyQuaternion(new THREE.Quaternion().setFromAxisAngle(yaxis, yangle))
-            }
-
-            this.build(childNode, endPosition, newDirection, context)
-          }
-        }
-      }
-    }
-  }
-
-  setupMaterials () {
-    this.cubeMapUrls = [
-      'px.png',
-      'nx.png',
-      'py.png',
-      'ny.png',
-      'pz.png',
-      'nz.png'
-    ]
-
-    this.bgMap = new THREE.CubeTextureLoader().setPath('/static/assets/textures/').load(this.cubeMapUrls)
-
-    // this.scene.background = this.bgMap
-
-    this.crystalMaterial = new THREE.MeshPhysicalMaterial({
-      color: 0xafbfd9,
-      metalness: 0.6,
-      roughness: 0.0,
-      opacity: 0.7,
-      side: THREE.DoubleSide,
-      transparent: true,
-      envMap: this.bgMap
-      // wireframe: true,
-    })
-  }
-
-  resize () {
-    this.width = window.innerWidth
-    this.height = window.innerHeight
-    this.camera.aspect = this.width / this.height
-    this.camera.updateProjectionMatrix()
-    this.renderer.setSize(this.width, this.height)
-  }
-
-  render () {
-<<<<<<< HEAD
-    //TWEEN.update()
-
-    // Interpolate camPos toward targetPos
-    this.camPos.lerp(this.targetPos, 0.05)
-
-    // Apply new camPos to your camera
-    this.camera.position.copy(this.camPos)
-
-    if (this.time < 1) {
-      this.time += 0.01
-    }
-
-    THREE.Quaternion.slerp(this.fromQuaternion, this.toQuaternion, this.moveQuaternion, this.time)
-    this.camera.quaternion.set(this.moveQuaternion.x, this.moveQuaternion.y, this.moveQuaternion.z, this.moveQuaternion.w)
-
-    //this.lookAtPos.lerp(this.origin, 0.05)
-    //console.log(this.lookAtPos)
-    //this.camera.lookAt(this.lookAtPos)
-=======
-    
->>>>>>> e88264ac
-
-    var vector = new THREE.Vector3(this.mousePos.x, this.mousePos.y, 1)
-    vector.unproject(this.camera)
-    var ray = new THREE.Raycaster(this.camera.position, vector.sub(this.camera.position).normalize())
-
-    this.dayGroups.forEach((group) => {
-      var intersects = ray.intersectObjects(group.children)
-      if (intersects.length > 0) {
-        this.mouseStatic = false
-        if (intersects[0].object !== this.intersected) {
-          if (this.intersected) {
-            this.intersected.material.color.setHex(this.intersected.currentHex)
-          }
-          this.intersected = intersects[0].object
-          this.intersected.currentHex = this.intersected.material.color.getHex()
-          this.intersected.material.color.setHex(0xffffff)
-        }
-      } else {
-        if (this.intersected) {
-          this.intersected.material.color.setHex(this.intersected.currentHex)
-        }
-        this.intersected = null
-      }
-    }, this)
-
-    /*if (this.mouseStatic && !this.focussed) {
-      this.dayGroups.forEach((group) => {
-        group.rotation.y -= 0.0002
-      })
-      this.lineGroups.forEach((group) => {
-        group.rotation.y -= 0.0002
-      })
-    }*/
-
-    TWEEN.update()
-
-    this.renderer.render(this.scene, this.camera)
-    //this.controls.update()
-  }
-
-  animate () {
-    requestAnimationFrame(this.animate.bind(this))
-    this.render()
-  }
-}
+'use strict'
+
+// libs
+import * as THREE from 'three'
+import OrbitContructor from 'three-orbit-controls'
+import Config from '../Config'
+// import {
+//   ConvexGeometry
+// } from '../geometries/ConvexGeometry'
+import loader from '../../utils/loader'
+let OrbitControls = OrbitContructor(THREE)
+let merkle = require('merkle-tree-gen')
+const TWEEN = require('@tweenjs/tween.js')
+
+export default class Day {
+  constructor (days) {
+    this.days = days
+
+    this.mouseStatic = true
+    this.mouseMoveTimeout = null
+
+    // keep track of each of the block within a day
+    this.dayGroups = []
+    this.lineGroups = []
+
+    this.textureLoader = new THREE.TextureLoader()
+
+    // canvas dimensions
+    this.width = window.innerWidth
+    this.height = window.innerHeight
+
+    // scene
+    this.scene = new THREE.Scene()
+    this.scene.fog = new THREE.FogExp2(Config.scene.bgColor, 0.0001)
+
+    // renderer
+    this.canvas = document.getElementById('stage')
+    this.renderer = new THREE.WebGLRenderer({
+      antialias: Config.scene.antialias,
+      canvas: this.canvas,
+      alpha: true
+    })
+
+    this.isAnimating = false
+
+    this.renderer.setClearColor(Config.scene.bgColor, 0.0)
+
+    this.renderer.autoClear = false
+
+    this.renderer.setPixelRatio(window.devicePixelRatio)
+    this.renderer.setSize(this.width, this.height)
+    this.renderer.shadowMap.enabled = true
+    this.renderer.shadowMap.type = THREE.PCFSoftShadowMap
+    this.renderer.shadowMap.soft = true
+    this.renderer.autoClear = false
+    this.renderer.sortObjects = false
+
+    // camera
+    this.initialCameraPos = new THREE.Vector3(0.0, 1000.0, 0.0)
+
+    this.camera = new THREE.PerspectiveCamera(Config.camera.fov, this.width / this.height, 1, 50000)
+    this.camera.position.set(this.initialCameraPos.x, this.initialCameraPos.y, this.initialCameraPos.z)
+    this.camera.updateMatrixWorld()
+
+    this.camPos = this.camera.position.clone()
+    this.targetPos = this.camPos.clone()
+    this.origin = new THREE.Vector3(0, 0, 0)
+    this.lookAtPos = new THREE.Vector3(0, 0, 0)
+
+    this.camera.lookAt(this.lookAtPos)
+    let toRotation = new THREE.Euler().copy(this.camera.rotation)
+    this.fromQuaternion = new THREE.Quaternion().copy(this.camera.quaternion)
+    this.toQuaternion = new THREE.Quaternion().setFromEuler(toRotation)
+    this.moveQuaternion = new THREE.Quaternion()
+    this.camera.quaternion.set(this.moveQuaternion)
+
+    // are we focussed on a block?
+    this.focussed = false
+
+    window.camera = this.camera
+
+    // controls
+    //this.controls = new OrbitControls(this.camera, this.renderer.domElement)
+    //this.controls.minDistance = 0
+    //this.controls.maxDistance = 5000
+
+    window.addEventListener('resize', this.resize.bind(this), false)
+    this.resize()
+
+    /*
+      Temp loading mechanism
+    */
+    loader.get('convexHull')
+      .then(({ data }) => {
+
+        this.templateGeometry = new THREE.BufferGeometryLoader().parse(data)
+        this.addEvents()
+
+        // objects
+        this.addLights()
+        this.setupMaterials()
+        this.addObjects()
+
+        this.moveCamera()
+
+        // animation loop
+        this.animate()
+      })
+  }
+
+  addEvents () {
+    this.raycaster = new THREE.Raycaster()
+    this.intersected = null
+    this.mousePos = new THREE.Vector2()
+
+    document.addEventListener('mousemove', this.onDocumentMouseMove.bind(this), false)
+    document.addEventListener('mousedown', this.onDocumentMouseDown.bind(this), false)
+    document.addEventListener('keydown', this.onkeydown.bind(this), false)
+  }
+
+  onkeydown (event) {
+    var isEscape = false
+    if ('key' in event) {
+      isEscape = (event.key === 'Escape' || event.key === 'Esc')
+    } else {
+      isEscape = (event.keyCode === 27)
+    }
+    if (isEscape) {
+      this.focussed = false
+      this.isAnimating = false
+      this.animateCamera(this.initialCameraPos, new THREE.Vector3(0.0, 0.0, 0.0))
+    }
+  }
+
+  onDocumentMouseDown (event) {
+    event.preventDefault()
+
+    this.mousePos.x = (event.clientX / window.innerWidth) * 2 - 1
+    this.mousePos.y = -(event.clientY / window.innerHeight) * 2 + 1
+
+    this.raycaster.setFromCamera(this.mousePos, this.camera)
+
+    this.focussed = true
+
+    this.dayGroups.forEach((group) => {
+      var intersects = this.raycaster.intersectObjects(group.children)
+      if (intersects.length > 0) {
+
+        let block = intersects[0].object
+
+        let lookAtPos = block.getWorldPosition().clone()
+
+        let blockDir = block.getWorldPosition().clone().normalize()
+        let newCamPos = block.getWorldPosition().clone().add(blockDir.multiplyScalar(30))
+        newCamPos.y += 80.0
+
+        this.animateCamera(newCamPos, lookAtPos)
+
+        /*let hash = intersects[0].object.blockchainData.hash
+        document.location.href = '/block/' + hash*/
+      }
+    })
+  }
+
+  animateCamera (target, lookAt) {
+    if (this.isAnimating) {
+      console.log('animating')
+      return
+    }
+    this.isAnimating = true
+
+    this.targetPos = target.clone()
+    this.origin = lookAt.clone()
+
+    // grab initial postion/rotation
+    let fromPosition = new THREE.Vector3().copy(this.camera.position)
+    let fromRotation = new THREE.Euler().copy(this.camera.rotation)
+
+    this.camera.position.set(this.targetPos.x, this.targetPos.y, this.targetPos.z)
+    this.camera.lookAt(this.origin)
+    let toRotation = new THREE.Euler().copy(this.camera.rotation)
+
+    // reset original position and rotation
+    this.camera.position.set(fromPosition.x, fromPosition.y, fromPosition.z)
+    this.camera.rotation.set(fromRotation.x, fromRotation.y, fromRotation.z)
+
+    this.fromQuaternion = new THREE.Quaternion().copy(this.camera.quaternion)
+    this.toQuaternion = new THREE.Quaternion().setFromEuler(toRotation)
+    this.moveQuaternion = new THREE.Quaternion()
+
+    var tweenVars = { time: 0 }
+
+    this.transitionDuration = 2000
+    this.easing = TWEEN.Easing.Quartic.InOut
+
+    new TWEEN.Tween(tweenVars)
+    .to({time: 1}, this.transitionDuration)
+    .onUpdate(function () {
+      this.moveCamera(tweenVars.time)
+    }.bind(this))
+    .easing(this.easing)
+    .onComplete(function () {
+      this.isAnimating = false
+      console.log('DONE')
+    }.bind(this))
+    .start()
+  }
+
+  moveCamera (time) {
+    this.camPos.lerp(this.targetPos, 0.05)
+    this.camera.position.copy(this.camPos)
+    THREE.Quaternion.slerp(this.fromQuaternion, this.toQuaternion, this.camera.quaternion, time)
+  }
+
+  onDocumentMouseMove (event) {
+    this.mousePos.x = (event.clientX / window.innerWidth) * 2 - 1
+    this.mousePos.y = -(event.clientY / window.innerHeight) * 2 + 1
+
+    this.mouseStatic = false
+
+    clearTimeout(this.mouseMoveTimeout)
+    this.mouseMoveTimeout = setTimeout(
+      () => {
+        this.mouseStatic = true
+      },
+      600
+    )
+  }
+
+  addLights (scene) {
+    let ambLight = new THREE.AmbientLight(0xf1d0c5)
+    this.scene.add(ambLight)
+
+    let light = new THREE.SpotLight(0xeee6a5)
+    light.position.set(100, 30, 0)
+    light.target.position.set(0, 0, 0)
+
+    if (Config.scene.shadowsOn) {
+      light.castShadow = true
+      light.shadow = new THREE.LightShadow(new THREE.PerspectiveCamera(50, 1, 500, 15000))
+      light.shadow.mapSize.width = 2048
+      light.shadow.mapSize.height = 2048
+    }
+
+    this.scene.add(light)
+  }
+
+  addObjects () {
+    for (let daysIndex = 0; daysIndex < this.days.length; daysIndex++) {
+      let blocks = this.days[daysIndex]
+      let group = new THREE.Group()
+
+      this.dayGroups.push(group)
+
+      let spiralPoints = []
+      this.scene.add(group)
+
+      for (let blockIndex = 0; blockIndex < blocks.length; blockIndex++) {
+        let block = blocks[blockIndex]
+
+        // create an array of ints the same size as the number of transactions in this block
+        let tx = []
+        for (let index = 0; index < block.n_tx; index++) {
+          tx.push(index)
+        }
+
+        let sortedTree
+
+        this.angle = 90.0
+
+        this.X = new THREE.Vector3(1, 0, 0)
+        this.Y = new THREE.Vector3(0, 1, 0)
+        this.Z = new THREE.Vector3(0, 0, 1)
+
+        this.xPosRotation = new THREE.Quaternion().setFromAxisAngle(this.X, (Math.PI / 180) * this.angle)
+        this.xNegRotation = new THREE.Quaternion().setFromAxisAngle(this.X, (Math.PI / 180) * -this.angle)
+        this.yPosRotation = new THREE.Quaternion().setFromAxisAngle(this.Y, (Math.PI / 180) * this.angle)
+        this.yNegRotation = new THREE.Quaternion().setFromAxisAngle(this.Y, (Math.PI / 180) * -this.angle)
+        this.yReverseRotation = new THREE.Quaternion().setFromAxisAngle(this.Y, (Math.PI / 180) * 180)
+        this.zPosRotation = new THREE.Quaternion().setFromAxisAngle(this.Z, (Math.PI / 180) * this.angle)
+        this.zNegRotation = new THREE.Quaternion().setFromAxisAngle(this.Z, (Math.PI / 180) * -this.angle)
+
+        var args = {
+          array: tx,
+          hashalgo: 'md5'
+          //hashlist: true
+        }
+
+        merkle.fromArray(args, function (err, tree) {
+          if (!err) {
+            console.log('Root hash: ' + tree.root)
+            //console.log('Number of leaves: ' + tree.leaves)
+            //console.log('Number of levels: ' + tree.levels)
+
+            for (var key in tree) {
+              if (tree.hasOwnProperty(key)) {
+                var element = tree[key]
+                if (element.type === 'root' || element.type === 'node') {
+                  tree[key].children = {}
+                  tree[key].children[element.left] = tree[element.left]
+                  tree[key].children[element.right] = tree[element.right]
+                  if (element.type === 'root') {
+                    sortedTree = element
+                  }
+                }
+              }
+            }
+
+            this.points = []
+
+            let treeGroup = new THREE.Group()
+            this.scene.add(treeGroup)
+
+            let startingPosition = new THREE.Vector3(0, 0, 0)
+            let direction = new THREE.Vector3(0, 1, 0)
+
+            this.build(sortedTree, startingPosition, direction, this)
+
+            // Convex Hull
+            if (this.points.length > 3) {
+              let CVmesh = new THREE.Mesh(this.templateGeometry, this.crystalMaterial.clone())
+
+              CVmesh.blockchainData = block
+
+              let rotation = ((8 * Math.PI) / blocks.length) * blockIndex
+              CVmesh.rotation.y = rotation
+              CVmesh.translateX(700 + (blockIndex * 4))
+              //CVmesh.translateY(blockIndex * 5)
+
+              // add random rotation
+              /*CVmesh.rotation.y = Math.random()
+              CVmesh.rotation.x = Math.random()
+              CVmesh.rotation.z = Math.random()*/
+
+              group.add(CVmesh)
+
+              spiralPoints.push(CVmesh.position)
+            }
+          }
+        }.bind(this))
+      }
+
+      let material = new THREE.LineBasicMaterial({
+        color: 0x000000,
+        transparent: true,
+        opacity: 0.5
+      })
+
+      let curve = new THREE.CatmullRomCurve3(spiralPoints)
+      let points = curve.getPoints(spiralPoints.length * 2)
+      let geometry = new THREE.Geometry()
+      geometry.vertices = points
+      let line = new THREE.Line(geometry, material)
+
+      group.translateY(daysIndex * 500)
+      line.translateY(daysIndex * 500)
+
+      let lineGroup = new THREE.Group()
+      this.scene.add(lineGroup)
+
+      lineGroup.add(line)
+
+      this.lineGroups.push(lineGroup)
+    }
+
+    document.getElementById('loading').style.display = 'none'
+  }
+
+  build (node, startingPosition, direction, context) {
+    let magnitude = node.level
+
+    let startPosition = startingPosition.clone()
+    let endPosition = startPosition.clone().add(direction.clone().multiplyScalar(magnitude))
+
+    this.points.push(startPosition)
+    this.points.push(endPosition)
+
+    //let path = new THREE.LineCurve3(startPosition, endPosition)
+
+    //var geometry = new THREE.TubeBufferGeometry(path, 1, (magnitude / 20), 6, false)
+    //var mesh = new THREE.Mesh(geometry, context.crystalMaterial)
+    //treeGroup.add(mesh)
+
+    let i = 0
+    for (var key in node.children) {
+      if (node.children.hasOwnProperty(key)) {
+        i++
+
+        var childNode = node.children[key]
+
+        if (childNode) {
+          if (typeof childNode.children !== 'undefined') {
+            let newDirection
+
+            let yaxis
+            let yangle
+
+            if (i === 1) {
+              newDirection = direction.clone().applyQuaternion(this.xPosRotation)
+              yaxis = direction.multiply(this.Y).normalize()
+              yangle = (Math.PI / 180) * this.angle
+              newDirection.applyQuaternion(new THREE.Quaternion().setFromAxisAngle(yaxis, yangle))
+            } else {
+              newDirection = direction.clone().applyQuaternion(this.xNegRotation)
+              yaxis = direction.multiply(this.Y).normalize()
+              yangle = (Math.PI / 180) * this.angle
+              newDirection.applyQuaternion(new THREE.Quaternion().setFromAxisAngle(yaxis, yangle))
+            }
+
+            this.build(childNode, endPosition, newDirection, context)
+          }
+        }
+      }
+    }
+  }
+
+  setupMaterials () {
+    this.cubeMapUrls = [
+      'px.png',
+      'nx.png',
+      'py.png',
+      'ny.png',
+      'pz.png',
+      'nz.png'
+    ]
+
+    this.bgMap = new THREE.CubeTextureLoader().setPath('/static/assets/textures/').load(this.cubeMapUrls)
+
+    // this.scene.background = this.bgMap
+
+    this.crystalMaterial = new THREE.MeshPhysicalMaterial({
+      color: 0xafbfd9,
+      metalness: 0.6,
+      roughness: 0.0,
+      opacity: 0.7,
+      side: THREE.DoubleSide,
+      transparent: true,
+      envMap: this.bgMap
+      // wireframe: true,
+    })
+  }
+
+  resize () {
+    this.width = window.innerWidth
+    this.height = window.innerHeight
+    this.camera.aspect = this.width / this.height
+    this.camera.updateProjectionMatrix()
+    this.renderer.setSize(this.width, this.height)
+  }
+
+  render () {
+    //TWEEN.update()
+
+    // Interpolate camPos toward targetPos
+    this.camPos.lerp(this.targetPos, 0.05)
+
+    // Apply new camPos to your camera
+    this.camera.position.copy(this.camPos)
+
+    if (this.time < 1) {
+      this.time += 0.01
+    }
+
+    THREE.Quaternion.slerp(this.fromQuaternion, this.toQuaternion, this.moveQuaternion, this.time)
+    this.camera.quaternion.set(this.moveQuaternion.x, this.moveQuaternion.y, this.moveQuaternion.z, this.moveQuaternion.w)
+
+    //this.lookAtPos.lerp(this.origin, 0.05)
+    //console.log(this.lookAtPos)
+    //this.camera.lookAt(this.lookAtPos)
+
+    var vector = new THREE.Vector3(this.mousePos.x, this.mousePos.y, 1)
+    vector.unproject(this.camera)
+    var ray = new THREE.Raycaster(this.camera.position, vector.sub(this.camera.position).normalize())
+
+    this.dayGroups.forEach((group) => {
+      var intersects = ray.intersectObjects(group.children)
+      if (intersects.length > 0) {
+        this.mouseStatic = false
+        if (intersects[0].object !== this.intersected) {
+          if (this.intersected) {
+            this.intersected.material.color.setHex(this.intersected.currentHex)
+          }
+          this.intersected = intersects[0].object
+          this.intersected.currentHex = this.intersected.material.color.getHex()
+          this.intersected.material.color.setHex(0xffffff)
+        }
+      } else {
+        if (this.intersected) {
+          this.intersected.material.color.setHex(this.intersected.currentHex)
+        }
+        this.intersected = null
+      }
+    }, this)
+
+    /*if (this.mouseStatic && !this.focussed) {
+      this.dayGroups.forEach((group) => {
+        group.rotation.y -= 0.0002
+      })
+      this.lineGroups.forEach((group) => {
+        group.rotation.y -= 0.0002
+      })
+    }*/
+
+    TWEEN.update()
+
+    this.renderer.render(this.scene, this.camera)
+    //this.controls.update()
+  }
+
+  animate () {
+    requestAnimationFrame(this.animate.bind(this))
+    this.render()
+  }
+}