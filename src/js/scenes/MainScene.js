--- conflicted
+++ resolved
@@ -1,970 +1,966 @@
-'use strict'
-
-// libs
-import * as THREE from 'three'
-import { map } from '../../utils/math'
-import moment from 'moment'
-import EventEmitter from 'eventemitter3'
-
-// Global config
-import Config from '../Config'
-
-// Audio
-import Audio from '../audio/audio'
-
-// API
-import API from '../api/btc'
-
-// Custom Materials
-import BlockMaterial from '../materials/BlockMaterial/BlockMaterial'
-import PointsMaterial from '../materials/PointsMaterial/PointsMaterial'
-import MerkleMaterial from '../materials/MerkleMaterial/MerkleMaterial'
-
-const dat = require('dat-gui')
-
-const work = require('webworkify-webpack')
-
-const DayBuilderWorker = work(require.resolve('../workers/dayBuilder.js'))
-const TreeBuilderWorker = work(require.resolve('../workers/treeBuilder.js'))
-const TWEEN = require('@tweenjs/tween.js')
-
-export default class MainScene extends EventEmitter {
-  constructor ({ stage, cubeMap, textures, path = './static/assets/' }) {
-    super()
-    // this.params = params
-
-    this.cubeCamera = null
-    this.cubeMap = cubeMap
-
-    this.api = new API()
-
-    this.allBlocksObj3d = new Map()
-    this.allBlocks = new Map()
-    this.lastHoveredBlock = null
-
-    this.stage = stage // reference to the stage
-
-    this.initProperties() // class properties
-    this.initState()
-    this.addInteraction()
-
-    this.audio = new Audio(this.stage.camera, path)
-
-    this.audio.init()
-
-    this.addEvents()
-
-    this.setupMaterials(textures, cubeMap)
-
-    if (process.env.NODE_ENV !== 'production') {
-      /*
-        Dead code elimination. Only create the GUI if in dev mode
-        See: https://webpack.js.org/guides/tree-shaking/
-      */
-      this.initGui()
-    }
-
-    this.initReflection()
-
-    this.clock = new THREE.Clock()
-
-    DayBuilderWorker.addEventListener('message', this.addBlocksToStage.bind(this), false)
-  }
-
-  // start(){ console.warn("'start' method yet to be implemented") }
-  destroy () {
-    document.removeEventListener('preUpdate', this.onUpdateBound, false)
-    cancelAnimationFrame(this.stage.reqID)
-    // const scene = this.stage.scene
-
-    // const traverse = (obj, callback) => {
-    //   obj.children.forEach(child => traverse(child, callback))
-    //   callback(obj)
-    // }
-
-    const dispose = function (object) {
-      if (object.geometry) object.geometry.dispose()
-      if (object.material) {
-        if (object.material.map) object.material.map.dispose()
-        object.material.dispose()
-      }
-      // if( object.parent ) object.parent.remove(object)
-    }
-
-    this.stage.scene.traverse(dispose)
-  }
-
-  setDate (date, focusOnBlock = false) {
-    if (this.state.currentDate === null) {
-      this.state.currentDate = date
-    }
-    let currentDate = moment(this.state.currentDate)
-
-    let inputDate = moment(date)
-
-    let dayIndex = currentDate.diff(inputDate, 'days')
-
-    // move camera
-    let newOffset = this.dayZOffset * dayIndex
-    this.stage.targetCameraLookAt.z = newOffset
-    this.stage.targetCameraPos.z = newOffset + this.stage.defaultCameraPos.z
-
-    this.state.closestDayIndex = dayIndex
-
-    this.loadBlocks(inputDate.valueOf(), dayIndex, focusOnBlock, dayIndex)
-  }
-
-  initReflection () {
-
-  }
-
-  initGui () {
-    if (!Config.showGUI) {
-      return
-    }
-
-    this.gui = new dat.GUI({ width: 300 })
-    this.gui.open()
-
-    let param = {
-      blockMetalness: 0.9,
-      blockRoughness: 0.2,
-      blockColor: this.blockMaterialFront.color.getHex(),
-      blockEmissive: this.blockMaterialFront.emissive.getHex(),
-      blockLightIntesity: 5.0,
-      //
-      merkleMetalness: 0.9,
-      merkleRoughness: 0.1,
-      merkleColor: this.merkleMaterial.color.getHex(),
-      merkleEmissive: this.merkleMaterial.emissive.getHex(),
-      //
-      backgroundColor: Config.scene.bgColor,
-      vignetteAmount: 1.4,
-      cameraFOV: Config.camera.fov
-    }
-
-    /**
-     * Create a GUI for a material
-     */
-    const createGuiForMaterial = (mat, title) => {
-      let f = this.gui.addFolder(title)
-      f.add(mat, 'metalness', 0.0, 1.0).step(0.01)
-      f.add(mat, 'roughness', 0.0, 1.0).step(0.01)
-      f.add(mat, 'bumpScale', 0.0, 1.0).step(0.01)
-      f.add(mat, 'opacity', 0.0, 1.0).step(0.01)
-      if (mat.reflectivity) f.add(mat, 'reflectivity', 0.0, 1.0).step(0.01)
-      f.addColor({color: mat.color.getHex()}, 'color').onChange(val => mat.color.setHex(val))
-      f.addColor({emissive: mat.emissive.getHex()}, 'emissive').onChange(val => mat.emissive.setHex(val))
-    }
-
-     /**
-     * Gui for Material
-     */
-    // createGuiForMaterial(this.centralBlockMaterial, 'Central Block Material')
-    // createGuiForMaterial(this.blockMaterialFront, 'Block Material')
-    // createGuiForMaterial(this.merkleMaterial, 'Merkle Block Material')
-
-    /*
-      Light GUI
-    */
-    let lightFolder = this.gui.addFolder('Lighting')
-    lightFolder.add(this.stage.pointLight, 'intensity', 0.0, 10.0).step(0.01)
-
-    /**
-     * Scene
-     */
-    let sceneFolder = this.gui.addFolder('Scene')
-    sceneFolder.addColor(param, 'backgroundColor').onChange(function (val) {
-      this.stage.scene.background = new THREE.Color(val)
-      this.stage.scene.fog.color = new THREE.Color(val)
-    }.bind(this))
-
-    sceneFolder.add(param, 'vignetteAmount', 1.0, 2.0).step(0.01).onChange(function (val) {
-      this.stage.VignettePass.uniforms.darkness.value = val
-    }.bind(this))
-
-    sceneFolder.add(param, 'cameraFOV', 45.0, 100.0).step(0.01).onChange(function (val) {
-      this.stage.camera.fov = val
-      this.stage.camera.updateProjectionMatrix()
-    }.bind(this))
-  }
-
-  initState (blocks, currentDate) {
-    this.state = {
-      frameCount: 0,
-      currentDate: null,
-      dayGroups: [],
-      loadDayRequested: false,
-      currentBlock: null,
-      currentBlockObject: null,
-      view: 'day', // can be 'day' or 'block'
-      dayData: [], // all blocks grouped by day
-      currentDay: null, // which day is the camera closest to
-      closestDayIndex: 0,
-      minCameraZPos: 0,
-      maxCameraZPos: 0
-    }
-  }
-
-  /**
-   * Load in blocks for one day
-   */
-  loadBlocks (date, dayIndex = 0, focusOnBlock = false) {
-    this.state.loadDayRequested = true
-
-    // prune days too far away from viewer
-    for (const key in this.state.dayData) {
-      if (this.state.dayData.hasOwnProperty(key)) {
-        if (Math.abs(key - this.state.closestDayIndex) > Config.daysEitherSide) {
-          delete this.state.dayData[key]
-          this.stage.scene.remove(this.state.dayGroups[key])
-          delete this.state.dayGroups[key]
-        }
-      }
-    }
-
-    if (window.Worker) {
-      const fromDate = moment(date).startOf('day').toDate()
-      const toDate = moment(date).endOf('day').toDate()
-      const timeStamp = fromDate.valueOf()
-
-      this.api.getBlocksSince(fromDate, toDate).then((blocks) => {
-        const day = {
-          blocks: blocks,
-          timeStamp: timeStamp
-        }
-
-        DayBuilderWorker.postMessage({
-          cmd: 'build',
-          blocks: day.blocks,
-          timeStamp: day.timeStamp,
-          dayIndex: dayIndex,
-          focusOnBlock: focusOnBlock
-        })
-      })
-    } else {
-      console.log('Webworkers not supported. Sad')
-    }
-  }
-
-  addBlocksToStage ({ data }) {
-    // if (typeof e.data.sizes === 'undefined') {
-    //   return
-    // }
-
-    // const that = this
-
-    try {
-      // let workerData = e.data
-      const { sizes, blockCount, timeStamp, dayIndex, blocks, focusOnBlock } = data
-
-
-      this.state.dayData[dayIndex] = {
-        blocks,
-        timeStamp,
-        blockMaterialFront: this.blockMaterialFront.clone(), // each day has it's own material
-        blockMaterialBack: this.blockMaterialBack.clone(),
-        merkleMaterial: this.merkleMaterial.clone(),
-        visibleCount: 0
-      }
-
-      let group = new THREE.Group()
-      this.state.dayGroups[dayIndex] = group
-      this.stage.scene.add(group)
-
-      for (let index = 0; index < blocks.length; index++) {
-        // const size = sizes[index]
-        const block = blocks[index]
-        const size = block.size
-
-        if (
-          size.x === 0 ||
-          size.y === 0 ||
-          size.z === 0
-        ) {
-          continue
-        }
-
-        // make box size slightly larger than the merkle tree it contains
-        /* size.x += 20.0
-        size.y += 20.0
-        size.z += 20.0 */
-
-        let front = new THREE.Mesh(this.boxGeometry, this.state.dayData[dayIndex].blockMaterialFront)
-        let back = new THREE.Mesh(this.boxGeometry, this.state.dayData[dayIndex].blockMaterialBack)
-        front.name = 'front'
-        back.name = 'back'
-
-        back.renderOrder = ((index - 1 * -dayIndex) + 1000000)
-        front.renderOrder = ((index * -dayIndex) + 1000000)
-
-        front.scale.set(size.x, size.y, size.z)
-        back.scale.set(size.x, size.y, size.z)
-
-        // align all front faces
-        front.translateZ(-(size.z / 2))
-        back.translateZ(-(size.z / 2))
-
-        let rotation = -(((25 * Math.PI) / 200) * index)
-
-        block.dayIndex = dayIndex
-
-        // blockMeshFront.rotation.z = rotation
-        // blockMeshFront.translateY(800 + (index))
-        // blockMeshFront.rotation.z += Math.PI / 2
-        // blockMeshFront.translateZ((index * 30))
-
-        // blockMeshBack.rotation.z = rotation
-        // blockMeshBack.translateY(800 + (index))
-        // blockMeshBack.rotation.z += Math.PI / 2
-        // blockMeshBack.translateZ((index * 30))
-        // lockMeshBack.blockchainData = block
-
-        /* let edgeGeo = new THREE.EdgesGeometry(blockMesh.geometry)
-        let wireframe = new THREE.LineSegments(edgeGeo, this.blockMaterialOutline)
-        blockMesh.add(wireframe) */
-
-        let blockGroup = new THREE.Group()
-        blockGroup.materials = {
-          front: this.state.dayData[dayIndex].blockMaterialFront,
-          back: this.state.dayData[dayIndex].blockMaterialBack
-        }
-        blockGroup.front = front
-        blockGroup.back = back
-
-        blockGroup.blockchainData = block
-        blockGroup.rotation.z = rotation
-        blockGroup.translateY(800 + (index))
-        blockGroup.rotation.z += Math.PI / 2
-        blockGroup.translateZ((index * 30))
-        // blockGroup.name = block.hash
-        this.allBlocksObj3d.set(block.hash, blockGroup)
-        this.allBlocks.set(blockGroup, block)
-        blockGroup.visible = false
-
-        blockGroup.add(back)
-        blockGroup.add(front)
-
-        group.add(blockGroup)
-      }
-
-      let zPos = this.dayZOffset * dayIndex
-      group.translateZ(zPos)
-      this.state.dayData[dayIndex].zPos = zPos
-      this.state.loadDayRequested = false
-
-      let that = this
-      Object.keys(this.state.dayGroups).forEach(function (key) {
-        let group = that.state.dayGroups[key]
-        that.stage.scene.remove(group)
-      })
-
-      Object.keys(this.state.dayGroups).reverse().forEach(function (key) {
-        let group = that.state.dayGroups[key]
-        that.stage.scene.add(group)
-      })
-
-      // if (this.treeGroup) {
-      //   that.stage.scene.remove(this.treeGroup)
-      //   that.stage.scene.add(this.treeGroup)
-      // }
-      
-
-      if (focusOnBlock) {
-        for (let index = 0; index < this.state.dayGroups[dayIndex].children.length; index++) {
-          const mesh = this.state.dayGroups[dayIndex].children[index]
-          if (mesh.blockchainData.hash === this.state.currentHash) {
-            this.focusOnBlock(mesh)
-            break
-          }
-        }
-      }
-    } catch (error) {
-      console.log(error)
-    }
-  }
-
-  initProperties () {
-    this.boxGeometry = new THREE.BoxBufferGeometry(1.0, 1.0, 1.0) // block geo instance
-    this.dayZOffset = -5500 // offset for each day on z-axis
-    this.treeGroup = null
-    this.pointLightTarget = new THREE.Vector3(0.0, 0.0, 0.0)
-    this.cameraBlockFocusDistance = 300
-  }
-
-  addInteraction () {
-    this.raycaster = new THREE.Raycaster()
-    this.intersected = null
-  }
-
-  addEvents () {
-    this.onUpdateBound = this.onUpdate.bind(this)
-    document.addEventListener('preUpdate', this.onUpdateBound, false)
-    document.addEventListener('cameraMove', this.onCameraMove.bind(this), false)
-
-    this.selectBlock = new Event('selectBlock')
-
-    this.dayChangedEvent = document.createEvent('CustomEvent')
-
-    this.stage.canvas.addEventListener('click', this.onDocumentMouseDown.bind(this), false)
-
-    // document.addEventListener('touchend', this.onDocumentMouseDown.bind(this), false)
-
-    if (window.Worker) {
-      this.treeBuilderWorker = TreeBuilderWorker
-      this.treeBuilderWorker.addEventListener('message', this.addTreeToStage.bind(this), false)
-    }
-  }
-
-  setSize (w, h) {
-    this.stage.resize(w, h)
-  }
-
-  addTreeToStage ({ data }) {
-    const { boxCenter, offset, size, vertices, endPoints, block } = data
-    if (!vertices) return
-
-    /*
-      Remove existing Trees
-    */
-    if (this.state.currentBlockObject) {
-      this.state.currentBlockObject.remove(this.state.currentBlockObject.tree)
-      this.audio.unloadSound()
-    }
-
-    // this.treeGroup = new THREE.Group()
-    // this.stage.scene.add(this.treeGroup)
-
-    let blockObjectPosition = this.state.currentBlockObject.getWorldPosition().clone()
-    // let rotation = this.state.currentBlockObject.getWorldRotation().clone()
-
-    let treeGeo = new THREE.BufferGeometry()
-    treeGeo.addAttribute('position', new THREE.BufferAttribute(vertices, 3))
-    treeGeo.computeVertexNormals()
-    treeGeo.computeFaceNormals()
-
-    /*
-      Tree Mesh
-    */
-    let mesh = new THREE.Mesh(treeGeo, this.state.dayData[block.dayIndex].merkleMaterial)
-    mesh.position.add(offset)
-    // mesh.renderOrder = 10000000
-    // mesh.onBeforeRender = renderer => renderer.clearDepth()
-
-    // align with box
-    mesh.translateZ(-(size.z / 2))
-
-    /*
-      Sound Wave Geometry
-    */
-    let positions = new THREE.BufferAttribute(endPoints, 3, 1)
-    // const indices = new Array(endPoints.length / 3).fill(0).map((a, i) => i)
-
-    let geometry = new THREE.BufferGeometry()
-    geometry.addAttribute('position', positions)
-    geometry.addAttribute('soundData', new THREE.BufferAttribute(new Float32Array(endPoints.length), 3))
-
-    // per instance data
-    this.pointsMesh = new THREE.Points(geometry, this.pointsMaterial)
-    this.pointsMesh.position.add(offset)
-    this.pointsMesh.translateZ(-(size.z / 2))
-
-    const blockObj3D = this.allBlocksObj3d.get(block.hash)
-    blockObj3D.add(this.pointsMesh)
-    blockObj3D.add(mesh)
-    blockObj3D.tree = mesh
-
-    // start animation
-    this.merkleMaterial.uniforms.uAnimTime.value = 0.0
-
-    this.audio.generateMerkleSound(endPoints, blockObjectPosition, block, this.pointsMaterial, this.pointsMesh)
-  }
-
-  resetDayView () {
-    if (this.state.isAnimating) {
-      return
-    }
-
-    this.emit('blockUnselected')
-
-    // this.removeTrees()
-    this.audio.unloadSound()
-
-    if (this.state.currentBlockObject) {
-      this.state.currentBlockObject.remove(this.state.currentBlockObject.tree)
-      this.animateBlockOut(this.state.currentBlockObject).then(() => {
-        this.state.currentBlock = null
-        this.state.currentBlockObject = null
-      })
-    }
-  }
-
-  // removeTrees () {
-  //   debugger;
-  //   if (typeof this.treeGroup !== 'undefined') {
-  //     this.stage.scene.remove(this.treeGroup)
-  //     this.treeGroup = null
-  //   }
-  //   this.audio.unloadSound()
-  // }
-
-  onDocumentMouseDown (event) {
-    event.preventDefault()
-<<<<<<< HEAD
-    // if (document.querySelector('.dg.ac').contains(event.target)) return
-=======
->>>>>>> 9a7ca845
-    if (this.state.isAnimating) return
-
-    const { intersected } = this.getIntersections()
-
-    if (intersected && intersected !== this.state.currentBlockObject) this.focusOnBlock(intersected)
-    else if (this.state.currentBlockObject) this.resetDayView()
-  }
-
-  createCubeMap (position, dayIndex) {
-    if (typeof this.state.dayData[dayIndex] !== 'undefined') {
-      this.stage.scene.background = this.bgMap
-      this.state.dayData[dayIndex].blockMaterialFront.color.setHex(0xffffff)
-      let cubeCamera = new THREE.CubeCamera(100.0, 5000, 1024)
-      cubeCamera.position.set(position.x, position.y, position.z)
-      cubeCamera.renderTarget.texture.minFilter = THREE.LinearMipMapLinearFilter
-      cubeCamera.update(this.stage.renderer, this.stage.scene)
-      this.state.dayData[dayIndex].blockMaterialFront.envMap = cubeCamera.renderTarget.texture
-      this.state.dayData[dayIndex].blockMaterialBack.envMap = cubeCamera.renderTarget.texture
-      this.state.dayData[dayIndex].merkleMaterial.envMap = cubeCamera.renderTarget.texture
-
-      this.stage.scene.background = new THREE.Color(Config.scene.bgColor)
-    }
-  }
-
-  animateBlock (blockObject, fromPos, fromQuaternion, toPos, toQuaternion, duration) {
-    return new Promise((resolve, reject) => {
-      this.state.isAnimating = true
-      let moveQuaternion = new THREE.Quaternion()
-      blockObject.quaternion.set(moveQuaternion)
-
-      this.easing = TWEEN.Easing.Quartic.InOut
-
-      new TWEEN.Tween(blockObject.position)
-        .to(toPos, duration)
-        .easing(this.easing)
-        .onComplete(() => {
-          this.state.isAnimating = false
-          resolve()
-        })
-        .start()
-
-      new TWEEN.Tween({time: 0})
-        .to({time: 1}, duration)
-        .onUpdate(function ({ time }) {
-          // slerp to target rotation
-          THREE.Quaternion.slerp(fromQuaternion, toQuaternion, moveQuaternion, time)
-          blockObject.quaternion.set(moveQuaternion.x, moveQuaternion.y, moveQuaternion.z, moveQuaternion.w)
-        })
-        .easing(this.easing)
-        .start()
-    })
-  }
-
-  animateBlockOut (blockObject) {
-    return new Promise((resolve, reject) => {
-      if (blockObject) {
-        let fromPos = blockObject.position.clone()
-        let toPos = blockObject.initialPosition.clone()
-
-        let targetRotation = blockObject.initialRotation.clone()
-        let fromQuaternion = new THREE.Quaternion().copy(blockObject.quaternion)
-        let toQuaternion = new THREE.Quaternion().setFromEuler(targetRotation)
-
-        this.animateBlock(
-          blockObject,
-          fromPos,
-          fromQuaternion,
-          toPos,
-          toQuaternion,
-          500
-        ).then(() => {
-          resolve()
-        })
-      } else {
-        resolve()
-      }
-    })
-  }
-
-  animateBlockIn (blockObject) {
-    return new Promise((resolve, reject) => {
-      let blockPos = blockObject.position.clone()
-
-      let targetRotation = new THREE.Euler(0.0, 0.0, 0.0)
-      let fromQuaternion = new THREE.Quaternion().copy(blockObject.quaternion)
-      let toQuaternion = new THREE.Quaternion().setFromEuler(targetRotation)
-
-      blockObject.initialPosition = blockObject.position.clone()
-      blockObject.initialRotation = blockObject.rotation.clone()
-
-      // focus camera on block
-      let blockWorldPos = blockObject.getWorldPosition()
-
-      this.stage.targetCameraLookAt.z = blockWorldPos.z
-      this.stage.targetCameraPos.z = blockWorldPos.z + this.cameraBlockFocusDistance
-      const toPos = new THREE.Vector3()
-      toPos.z = blockObject.position.z
-
-      this.animateBlock(
-        blockObject,
-        blockPos,
-        fromQuaternion,
-        // this.stage.targetCameraLookAt,
-        toPos,
-        toQuaternion,
-        2000,
-        true
-      ).then(() => {
-        resolve()
-      })
-    })
-  }
-
-  buildTree (blockObject) {
-    let block = blockObject.blockchainData
-    if (this.state.currentBlockObject) {
-      this.state.currentBlockObject.remove(this.state.currentBlockObject.tree)
-      this.audio.unloadSound()
-    }
-    this.state.currentBlock = block
-    // this.removeTrees()
-
-    this.api.getTransactionsForBlock(block.hash)
-      .then((transactions) => {
-        block.transactions = transactions
-        this.treeBuilderWorker.postMessage(
-          {
-            cmd: 'build',
-            block: block
-          }
-        )
-      }).catch((error) => {
-        console.log(error)
-      })
-  }
-
-  setupMaterials (textures, cubeTextures) {
-  
-    this.bgMap = new THREE.CubeTexture(cubeTextures)
-    this.bgMap.needsUpdate = true
-    // this.stage.scene.background = this.bgMap
-
-    this.blockMaterialBack = new BlockMaterial({
-      color: 0xeeeeee,
-      emissive: 0x000000,
-      metalness: 0.9,
-      roughness: 0.2,
-      opacity: 0.5,
-      transparent: true,
-      side: THREE.BackSide,
-      envMap: this.bgMap,
-      ...textures,
-      bumpScale: 0.03
-    })
-
-    this.blockMaterialFront = new BlockMaterial({
-      color: 0xeeeeee,
-      emissive: 0x330000,
-      metalness: 0.9,
-      roughness: 0.2,
-      opacity: 0.5,
-      transparent: true,
-      side: THREE.FrontSide,
-      envMap: this.bgMap,
-      ...textures,
-      bumpScale: 0.03
-    })
-
-    this.blockMaterialOutline = new THREE.LineBasicMaterial({
-      color: 0xaaaaaa,
-      transparent: true,
-      opacity: 0.5
-    })
-
-    this.blockMaterialHighlight = new THREE.MeshPhysicalMaterial({
-      color: 0xffffff,
-      emissive: 0xffffff,
-      metalness: 0.9,
-      roughness: 0.2,
-      opacity: 0.8,
-      transparent: true,
-      side: THREE.DoubleSide
-    })
-
-    this.merkleMaterial = new MerkleMaterial({
-      color: 0xffffff,
-      emissive: 0x444444,
-      flatShading: true,
-      metalness: 0.8,
-      roughness: 0.3,
-      opacity: 0.3,
-      depthTest: false,
-      depthWrite: false,
-      transparent: true,
-      side: THREE.DoubleSide,
-      envMap: this.bgMap
-    })
-
-    this.pointsMaterial = new PointsMaterial({
-      color: 0xfff900,
-      size: 100.0,
-      // alphaTest: 0.0001,
-      transparent: true,
-      blending: THREE.AdditiveBlending,
-      opacity: 1.0,
-      depthTest: false,
-      depthWrite: false
-      // vertexColors: THREE.VertexColors
-    })
-  }
-
-  getIntersections () {
-    var vector = new THREE.Vector3(this.stage.targetMousePos.x, this.stage.targetMousePos.y, 0.5)
-    vector.unproject(this.stage.camera)
-    this.raycaster.set(this.stage.camera.position, vector.sub(this.stage.camera.position).normalize())
-
-    const allBlocks = Array.from(this.allBlocksObj3d.values())
-
-    const boxes = allBlocks
-      // .filter(box => box !== this.state.currentBlockObject)
-      .map(group => group.children[0])
-      .filter(box => box && box.visible) // Filter to only those with non null refs
-
-    const intersections = this.raycaster.intersectObjects(boxes, false)
-    const intersected = intersections[0] && intersections[0].object.parent
-
-    return { intersections, allBlocks, intersected }
-  }
-
-  checkMouseIntersection () {
-    const { intersected, allBlocks } = this.getIntersections()
-
-    // For Each block
-    allBlocks.forEach(block => {
-      block.front.material = block.materials.front
-      block.back.material = block.materials.back
-    })
-
-    /*
-      If an intersection occured but not on the selected block, set a highlight
-    */
-    if (intersected && intersected !== this.state.currentBlockObject) {
-      intersected.children.forEach(child => child.material = this.blockMaterialHighlight)
-      if (intersected !== this.lastHoveredBlock) {
-        this.lastHoveredBlock = intersected
-        this.emit('blockHovered', this.allBlocks.get(intersected))
-      }
-      this.pointLightTarget = intersected.position
-    }
-  }
-
-  onCameraMove () {
-    if (typeof this.state.dayData[0] === 'undefined') {
-      return
-    }
-
-    // which day are we closest to?
-    let closest = Number.MAX_VALUE
-    let closestDayIndex = 0
-
-    for (const dayIndex in this.state.dayData) {
-      if (this.state.dayData.hasOwnProperty(dayIndex)) {
-        const day = this.state.dayData[dayIndex]
-        let dist = Math.abs(day.zPos - (this.stage.camera.position.z) + 1000.0)
-        if (dist < closest) {
-          closest = dist
-          closestDayIndex = parseInt(dayIndex)
-        }
-      }
-    }
-
-    const blocks = this.state.dayData[closestDayIndex].blocks
-    const time = blocks[0].time * 1000
-    const date = moment(time).startOf('day').toDate()
-    const day = {
-      date,
-      input: blocks.reduce((a, b) => a + b.input, 0),
-      output: blocks.reduce((a, b) => a + b.output, 0),
-      fee: blocks.reduce((a, b) => a + b.fee, 0)
-    }
-
-    // bubble up event
-    if (this.state.currentDay === null) {
-      this.emit('firstDayLoaded')
-      this.emit('dayChanged', day)
-    } else {
-      if (this.state.closestDayIndex !== closestDayIndex) {
-        this.emit('dayChanged', day)
-      }
-    }
-
-    this.state.currentDay = this.state.dayData[closestDayIndex]
-
-    this.state.closestDayIndex = closestDayIndex
-
-    if (
-      this.state.loadDayRequested === false &&
-      typeof this.state.currentDay !== 'undefined'
-    ) {
-      for (let index = 0; index <= Config.daysEitherSide; index++) {
-        let dayLoading = false
-
-        for (let innerIndex = 0; innerIndex <= 1; innerIndex++) {
-          let signedIndex = parseFloat(index)
-          if (innerIndex === 1 && index !== 0) {
-            signedIndex = index * -1
-          }
-
-          if (typeof this.state.dayData[closestDayIndex + signedIndex] === 'undefined') {
-            let day = moment(this.state.currentDay.timeStamp).subtract(signedIndex, 'day').format('YYYY-MM-DD')
-            this.loadDay(day, closestDayIndex, signedIndex)
-            dayLoading = true
-            break
-          }
-        }
-
-        if (dayLoading) {
-          break
-        }
-      }
-    }
-
-    /* this.state.hashRate = this.state.currentDay.hashRate
-    this.state.audioFreqCutoff = map(this.state.hashRate, 0.0, 20000000.0, 50.0, 15000) // TODO: set upper bound to max hashrate from blockchain.info
-
-    console.log(this.state.audioFreqCutoff) */
-
-   // this.state.audioFreqCutoff = 20000
-
-    // this.audio.setAmbienceFilterCutoff(this.state.audioFreqCutoff)
-  }
-
-  loadDay (day, closestDayIndex, index) {
-    this.loadBlocks(day, (closestDayIndex + index))
-    let latestDayIndex = Number.MAX_SAFE_INTEGER
-    let earliestDayIndex = 0
-
-    for (const key in this.state.dayData) {
-      if (this.state.dayData.hasOwnProperty(key)) {
-        const data = this.state.dayData[key]
-        if (data.blocks.length > 0) {
-          latestDayIndex = Math.min(latestDayIndex, parseInt(key))
-          earliestDayIndex = Math.max(earliestDayIndex, parseInt(key))
-        }
-      }
-    }
-
-    if (
-      typeof this.state.dayData[latestDayIndex] !== 'undefined' &&
-      typeof this.state.dayData[earliestDayIndex] !== 'undefined'
-    ) {
-      this.state.maxCameraZPos = this.state.dayData[latestDayIndex].zPos + this.stage.defaultCameraPos.z
-      this.state.minCameraZPos = this.state.dayData[earliestDayIndex].zPos + 1000.0
-    }
-  }
-
-  async goToBlock (blockhash) {
-    if (!blockhash) return
-    const existingBlock = Array.from(this.allBlocks.values()).find(({ hash }) => hash === blockhash)
-    let block = existingBlock
-    if (!existingBlock) block = await this.api.getBlock(blockhash)
-    let day = moment(block.time * 1000).toDate()// .format('YYYY-MM-DD')
-    this.state.currentHash = block.hash
-    this.setDate(day, true)
-  }
-
-  focusOnBlock (blockGroup) {
-    // let blockGroup = blockObject//.parent
-    blockGroup.visible = true
-
-    this.animateBlockOut(this.state.currentBlockObject).then(() => {
-      // this.animateBlockIn(blockGroup.children[0])
-      if (this.state.currentBlockObject) {
-        this.state.currentBlockObject.remove(this.state.currentBlockObject.tree)
-        this.audio.unloadSound()
-      }
-
-      this.state.currentBlockObject = blockGroup
-
-      this.buildTree(this.state.currentBlockObject)
-      this.animateBlockIn(this.state.currentBlockObject).then(() => {
-        this.state.isAnimating = false
-        // console.log('BLOCK SELECTED')
-        const block = this.state.currentBlockObject.blockchainData
-        this.emit('blockSelected', {...block, time: new Date(block.time * 1000)})
-      })
-    })
-  }
-
-  animateBlockVisibility () {
-    for (const dayIndex in this.state.dayGroups) {
-      if (this.state.dayGroups.hasOwnProperty(dayIndex)) {
-        const dayGroup = this.state.dayGroups[dayIndex]
-        if (typeof this.state.dayData[dayIndex] !== 'undefined') {
-          if (this.state.dayData[dayIndex].visibleCount < dayGroup.children.length) {
-            for (let meshIndex = 0; meshIndex < dayGroup.children.length; meshIndex++) {
-              const mesh = dayGroup.children[meshIndex]
-              if (mesh.visible === false) {
-                mesh.visible = true
-                this.state.dayData[dayIndex].visibleCount++
-                break
-              }
-            }
-            if (this.state.dayData[dayIndex].visibleCount === dayGroup.children.length) {
-              // take a cube map of blocks once all are visible
-              this.createCubeMap(
-                dayGroup.getWorldPosition(),
-                dayIndex
-              )
-            }
-          }
-        }
-      }
-    }
-  }
-
-  updateLights () {
-    this.stage.pointLight.position.lerp(this.pointLightTarget, 0.5)
-  }
-
-  onUpdate () {
-    this.state.frameCount++
-    TWEEN.update()
-    this.updateLights()
-    this.checkMouseIntersection()
-    this.animateBlockVisibility()
-
-    this.uTime = this.clock.getElapsedTime()
-
-    this.pointsMaterial.uniforms.uTime.value = this.uTime
-
-    if (this.merkleMaterial) {
-      this.merkleMaterial.uniforms.uAnimTime.value += 0.01
-      this.merkleMaterial.uniforms.uTime.value = this.uTime
-    }
-
-    if (
-       typeof this.audio.pointColors !== 'undefined' &&
-       this.audio.pointColors.length > 0
-     ) {
-      let pointColors = Float32Array.from(this.audio.pointColors)
-      this.pointsMesh.geometry.attributes.soundData.array.set(pointColors)
-      this.pointsMesh.geometry.attributes.soundData.needsUpdate = true
-      // let pointColorsTexture = new THREE.DataTexture(pointColors, pointColors.length / 3, 1, THREE.RGBFormat)
-
-      // pointColorsTexture.minFilter = THREE.NearestFilter
-      // pointColorsTexture.magFilter = THREE.NearestFilter
-      // pointColorsTexture.needsUpdate = true
-
-      // this.pointsMaterial.uniforms.uColor.value = pointColorsTexture
-      // this.pointsMaterial.uniforms.pointCount.value = pointColors.length / 3
-    }
-  }
-}
+'use strict'
+
+// libs
+import * as THREE from 'three'
+import { map } from '../../utils/math'
+import moment from 'moment'
+import EventEmitter from 'eventemitter3'
+
+// Global config
+import Config from '../Config'
+
+// Audio
+import Audio from '../audio/audio'
+
+// API
+import API from '../api/btc'
+
+// Custom Materials
+import BlockMaterial from '../materials/BlockMaterial/BlockMaterial'
+import PointsMaterial from '../materials/PointsMaterial/PointsMaterial'
+import MerkleMaterial from '../materials/MerkleMaterial/MerkleMaterial'
+
+const dat = require('dat-gui')
+
+const work = require('webworkify-webpack')
+
+const DayBuilderWorker = work(require.resolve('../workers/dayBuilder.js'))
+const TreeBuilderWorker = work(require.resolve('../workers/treeBuilder.js'))
+const TWEEN = require('@tweenjs/tween.js')
+
+export default class MainScene extends EventEmitter {
+  constructor ({ stage, cubeMap, textures, path = './static/assets/' }) {
+    super()
+    // this.params = params
+
+    this.cubeCamera = null
+    this.cubeMap = cubeMap
+
+    this.api = new API()
+
+    this.allBlocksObj3d = new Map()
+    this.allBlocks = new Map()
+    this.lastHoveredBlock = null
+
+    this.stage = stage // reference to the stage
+
+    this.initProperties() // class properties
+    this.initState()
+    this.addInteraction()
+
+    this.audio = new Audio(this.stage.camera, path)
+
+    this.audio.init()
+
+    this.addEvents()
+
+    this.setupMaterials(textures, cubeMap)
+
+    if (process.env.NODE_ENV !== 'production') {
+      /*
+        Dead code elimination. Only create the GUI if in dev mode
+        See: https://webpack.js.org/guides/tree-shaking/
+      */
+      this.initGui()
+    }
+
+    this.initReflection()
+
+    this.clock = new THREE.Clock()
+
+    DayBuilderWorker.addEventListener('message', this.addBlocksToStage.bind(this), false)
+  }
+
+  // start(){ console.warn("'start' method yet to be implemented") }
+  destroy () {
+    document.removeEventListener('preUpdate', this.onUpdateBound, false)
+    cancelAnimationFrame(this.stage.reqID)
+    // const scene = this.stage.scene
+
+    // const traverse = (obj, callback) => {
+    //   obj.children.forEach(child => traverse(child, callback))
+    //   callback(obj)
+    // }
+
+    const dispose = function (object) {
+      if (object.geometry) object.geometry.dispose()
+      if (object.material) {
+        if (object.material.map) object.material.map.dispose()
+        object.material.dispose()
+      }
+      // if( object.parent ) object.parent.remove(object)
+    }
+
+    this.stage.scene.traverse(dispose)
+  }
+
+  setDate (date, focusOnBlock = false) {
+    if (this.state.currentDate === null) {
+      this.state.currentDate = date
+    }
+    let currentDate = moment(this.state.currentDate)
+
+    let inputDate = moment(date)
+
+    let dayIndex = currentDate.diff(inputDate, 'days')
+
+    // move camera
+    let newOffset = this.dayZOffset * dayIndex
+    this.stage.targetCameraLookAt.z = newOffset
+    this.stage.targetCameraPos.z = newOffset + this.stage.defaultCameraPos.z
+
+    this.state.closestDayIndex = dayIndex
+
+    this.loadBlocks(inputDate.valueOf(), dayIndex, focusOnBlock, dayIndex)
+  }
+
+  initReflection () {
+
+  }
+
+  initGui () {
+    if (!Config.showGUI) {
+      return
+    }
+
+    this.gui = new dat.GUI({ width: 300 })
+    this.gui.open()
+
+    let param = {
+      blockMetalness: 0.9,
+      blockRoughness: 0.2,
+      blockColor: this.blockMaterialFront.color.getHex(),
+      blockEmissive: this.blockMaterialFront.emissive.getHex(),
+      blockLightIntesity: 5.0,
+      //
+      merkleMetalness: 0.9,
+      merkleRoughness: 0.1,
+      merkleColor: this.merkleMaterial.color.getHex(),
+      merkleEmissive: this.merkleMaterial.emissive.getHex(),
+      //
+      backgroundColor: Config.scene.bgColor,
+      vignetteAmount: 1.4,
+      cameraFOV: Config.camera.fov
+    }
+
+    /**
+     * Create a GUI for a material
+     */
+    const createGuiForMaterial = (mat, title) => {
+      let f = this.gui.addFolder(title)
+      f.add(mat, 'metalness', 0.0, 1.0).step(0.01)
+      f.add(mat, 'roughness', 0.0, 1.0).step(0.01)
+      f.add(mat, 'bumpScale', 0.0, 1.0).step(0.01)
+      f.add(mat, 'opacity', 0.0, 1.0).step(0.01)
+      if (mat.reflectivity) f.add(mat, 'reflectivity', 0.0, 1.0).step(0.01)
+      f.addColor({color: mat.color.getHex()}, 'color').onChange(val => mat.color.setHex(val))
+      f.addColor({emissive: mat.emissive.getHex()}, 'emissive').onChange(val => mat.emissive.setHex(val))
+    }
+
+     /**
+     * Gui for Material
+     */
+    // createGuiForMaterial(this.centralBlockMaterial, 'Central Block Material')
+    // createGuiForMaterial(this.blockMaterialFront, 'Block Material')
+    // createGuiForMaterial(this.merkleMaterial, 'Merkle Block Material')
+
+    /*
+      Light GUI
+    */
+    let lightFolder = this.gui.addFolder('Lighting')
+    lightFolder.add(this.stage.pointLight, 'intensity', 0.0, 10.0).step(0.01)
+
+    /**
+     * Scene
+     */
+    let sceneFolder = this.gui.addFolder('Scene')
+    sceneFolder.addColor(param, 'backgroundColor').onChange(function (val) {
+      this.stage.scene.background = new THREE.Color(val)
+      this.stage.scene.fog.color = new THREE.Color(val)
+    }.bind(this))
+
+    sceneFolder.add(param, 'vignetteAmount', 1.0, 2.0).step(0.01).onChange(function (val) {
+      this.stage.VignettePass.uniforms.darkness.value = val
+    }.bind(this))
+
+    sceneFolder.add(param, 'cameraFOV', 45.0, 100.0).step(0.01).onChange(function (val) {
+      this.stage.camera.fov = val
+      this.stage.camera.updateProjectionMatrix()
+    }.bind(this))
+  }
+
+  initState (blocks, currentDate) {
+    this.state = {
+      frameCount: 0,
+      currentDate: null,
+      dayGroups: [],
+      loadDayRequested: false,
+      currentBlock: null,
+      currentBlockObject: null,
+      view: 'day', // can be 'day' or 'block'
+      dayData: [], // all blocks grouped by day
+      currentDay: null, // which day is the camera closest to
+      closestDayIndex: 0,
+      minCameraZPos: 0,
+      maxCameraZPos: 0
+    }
+  }
+
+  /**
+   * Load in blocks for one day
+   */
+  loadBlocks (date, dayIndex = 0, focusOnBlock = false) {
+    this.state.loadDayRequested = true
+
+    // prune days too far away from viewer
+    for (const key in this.state.dayData) {
+      if (this.state.dayData.hasOwnProperty(key)) {
+        if (Math.abs(key - this.state.closestDayIndex) > Config.daysEitherSide) {
+          delete this.state.dayData[key]
+          this.stage.scene.remove(this.state.dayGroups[key])
+          delete this.state.dayGroups[key]
+        }
+      }
+    }
+
+    if (window.Worker) {
+      const fromDate = moment(date).startOf('day').toDate()
+      const toDate = moment(date).endOf('day').toDate()
+      const timeStamp = fromDate.valueOf()
+
+      this.api.getBlocksSince(fromDate, toDate).then((blocks) => {
+        const day = {
+          blocks: blocks,
+          timeStamp: timeStamp
+        }
+
+        DayBuilderWorker.postMessage({
+          cmd: 'build',
+          blocks: day.blocks,
+          timeStamp: day.timeStamp,
+          dayIndex: dayIndex,
+          focusOnBlock: focusOnBlock
+        })
+      })
+    } else {
+      console.log('Webworkers not supported. Sad')
+    }
+  }
+
+  addBlocksToStage ({ data }) {
+    // if (typeof e.data.sizes === 'undefined') {
+    //   return
+    // }
+
+    // const that = this
+
+    try {
+      // let workerData = e.data
+      const { sizes, blockCount, timeStamp, dayIndex, blocks, focusOnBlock } = data
+
+
+      this.state.dayData[dayIndex] = {
+        blocks,
+        timeStamp,
+        blockMaterialFront: this.blockMaterialFront.clone(), // each day has it's own material
+        blockMaterialBack: this.blockMaterialBack.clone(),
+        merkleMaterial: this.merkleMaterial.clone(),
+        visibleCount: 0
+      }
+
+      let group = new THREE.Group()
+      this.state.dayGroups[dayIndex] = group
+      this.stage.scene.add(group)
+
+      for (let index = 0; index < blocks.length; index++) {
+        // const size = sizes[index]
+        const block = blocks[index]
+        const size = block.size
+
+        if (
+          size.x === 0 ||
+          size.y === 0 ||
+          size.z === 0
+        ) {
+          continue
+        }
+
+        // make box size slightly larger than the merkle tree it contains
+        /* size.x += 20.0
+        size.y += 20.0
+        size.z += 20.0 */
+
+        let front = new THREE.Mesh(this.boxGeometry, this.state.dayData[dayIndex].blockMaterialFront)
+        let back = new THREE.Mesh(this.boxGeometry, this.state.dayData[dayIndex].blockMaterialBack)
+        front.name = 'front'
+        back.name = 'back'
+
+        back.renderOrder = ((index - 1 * -dayIndex) + 1000000)
+        front.renderOrder = ((index * -dayIndex) + 1000000)
+
+        front.scale.set(size.x, size.y, size.z)
+        back.scale.set(size.x, size.y, size.z)
+
+        // align all front faces
+        front.translateZ(-(size.z / 2))
+        back.translateZ(-(size.z / 2))
+
+        let rotation = -(((25 * Math.PI) / 200) * index)
+
+        block.dayIndex = dayIndex
+
+        // blockMeshFront.rotation.z = rotation
+        // blockMeshFront.translateY(800 + (index))
+        // blockMeshFront.rotation.z += Math.PI / 2
+        // blockMeshFront.translateZ((index * 30))
+
+        // blockMeshBack.rotation.z = rotation
+        // blockMeshBack.translateY(800 + (index))
+        // blockMeshBack.rotation.z += Math.PI / 2
+        // blockMeshBack.translateZ((index * 30))
+        // lockMeshBack.blockchainData = block
+
+        /* let edgeGeo = new THREE.EdgesGeometry(blockMesh.geometry)
+        let wireframe = new THREE.LineSegments(edgeGeo, this.blockMaterialOutline)
+        blockMesh.add(wireframe) */
+
+        let blockGroup = new THREE.Group()
+        blockGroup.materials = {
+          front: this.state.dayData[dayIndex].blockMaterialFront,
+          back: this.state.dayData[dayIndex].blockMaterialBack
+        }
+        blockGroup.front = front
+        blockGroup.back = back
+
+        blockGroup.blockchainData = block
+        blockGroup.rotation.z = rotation
+        blockGroup.translateY(800 + (index))
+        blockGroup.rotation.z += Math.PI / 2
+        blockGroup.translateZ((index * 30))
+        // blockGroup.name = block.hash
+        this.allBlocksObj3d.set(block.hash, blockGroup)
+        this.allBlocks.set(blockGroup, block)
+        blockGroup.visible = false
+
+        blockGroup.add(back)
+        blockGroup.add(front)
+
+        group.add(blockGroup)
+      }
+
+      let zPos = this.dayZOffset * dayIndex
+      group.translateZ(zPos)
+      this.state.dayData[dayIndex].zPos = zPos
+      this.state.loadDayRequested = false
+
+      let that = this
+      Object.keys(this.state.dayGroups).forEach(function (key) {
+        let group = that.state.dayGroups[key]
+        that.stage.scene.remove(group)
+      })
+
+      Object.keys(this.state.dayGroups).reverse().forEach(function (key) {
+        let group = that.state.dayGroups[key]
+        that.stage.scene.add(group)
+      })
+
+      // if (this.treeGroup) {
+      //   that.stage.scene.remove(this.treeGroup)
+      //   that.stage.scene.add(this.treeGroup)
+      // }
+      
+
+      if (focusOnBlock) {
+        for (let index = 0; index < this.state.dayGroups[dayIndex].children.length; index++) {
+          const mesh = this.state.dayGroups[dayIndex].children[index]
+          if (mesh.blockchainData.hash === this.state.currentHash) {
+            this.focusOnBlock(mesh)
+            break
+          }
+        }
+      }
+    } catch (error) {
+      console.log(error)
+    }
+  }
+
+  initProperties () {
+    this.boxGeometry = new THREE.BoxBufferGeometry(1.0, 1.0, 1.0) // block geo instance
+    this.dayZOffset = -5500 // offset for each day on z-axis
+    this.treeGroup = null
+    this.pointLightTarget = new THREE.Vector3(0.0, 0.0, 0.0)
+    this.cameraBlockFocusDistance = 300
+  }
+
+  addInteraction () {
+    this.raycaster = new THREE.Raycaster()
+    this.intersected = null
+  }
+
+  addEvents () {
+    this.onUpdateBound = this.onUpdate.bind(this)
+    document.addEventListener('preUpdate', this.onUpdateBound, false)
+    document.addEventListener('cameraMove', this.onCameraMove.bind(this), false)
+
+    this.selectBlock = new Event('selectBlock')
+
+    this.dayChangedEvent = document.createEvent('CustomEvent')
+
+    this.stage.canvas.addEventListener('click', this.onDocumentMouseDown.bind(this), false)
+
+    // document.addEventListener('touchend', this.onDocumentMouseDown.bind(this), false)
+
+    if (window.Worker) {
+      this.treeBuilderWorker = TreeBuilderWorker
+      this.treeBuilderWorker.addEventListener('message', this.addTreeToStage.bind(this), false)
+    }
+  }
+
+  setSize (w, h) {
+    this.stage.resize(w, h)
+  }
+
+  addTreeToStage ({ data }) {
+    const { boxCenter, offset, size, vertices, endPoints, block } = data
+    if (!vertices) return
+
+    /*
+      Remove existing Trees
+    */
+    if (this.state.currentBlockObject) {
+      this.state.currentBlockObject.remove(this.state.currentBlockObject.tree)
+      this.audio.unloadSound()
+    }
+
+    // this.treeGroup = new THREE.Group()
+    // this.stage.scene.add(this.treeGroup)
+
+    let blockObjectPosition = this.state.currentBlockObject.getWorldPosition().clone()
+    // let rotation = this.state.currentBlockObject.getWorldRotation().clone()
+
+    let treeGeo = new THREE.BufferGeometry()
+    treeGeo.addAttribute('position', new THREE.BufferAttribute(vertices, 3))
+    treeGeo.computeVertexNormals()
+    treeGeo.computeFaceNormals()
+
+    /*
+      Tree Mesh
+    */
+    let mesh = new THREE.Mesh(treeGeo, this.state.dayData[block.dayIndex].merkleMaterial)
+    mesh.position.add(offset)
+    // mesh.renderOrder = 10000000
+    // mesh.onBeforeRender = renderer => renderer.clearDepth()
+
+    // align with box
+    mesh.translateZ(-(size.z / 2))
+
+    /*
+      Sound Wave Geometry
+    */
+    let positions = new THREE.BufferAttribute(endPoints, 3, 1)
+    // const indices = new Array(endPoints.length / 3).fill(0).map((a, i) => i)
+
+    let geometry = new THREE.BufferGeometry()
+    geometry.addAttribute('position', positions)
+    geometry.addAttribute('soundData', new THREE.BufferAttribute(new Float32Array(endPoints.length), 3))
+
+    // per instance data
+    this.pointsMesh = new THREE.Points(geometry, this.pointsMaterial)
+    this.pointsMesh.position.add(offset)
+    this.pointsMesh.translateZ(-(size.z / 2))
+
+    const blockObj3D = this.allBlocksObj3d.get(block.hash)
+    blockObj3D.add(this.pointsMesh)
+    blockObj3D.add(mesh)
+    blockObj3D.tree = mesh
+
+    // start animation
+    this.merkleMaterial.uniforms.uAnimTime.value = 0.0
+
+    this.audio.generateMerkleSound(endPoints, blockObjectPosition, block, this.pointsMaterial, this.pointsMesh)
+  }
+
+  resetDayView () {
+    if (this.state.isAnimating) {
+      return
+    }
+
+    this.emit('blockUnselected')
+
+    // this.removeTrees()
+    this.audio.unloadSound()
+
+    if (this.state.currentBlockObject) {
+      this.state.currentBlockObject.remove(this.state.currentBlockObject.tree)
+      this.animateBlockOut(this.state.currentBlockObject).then(() => {
+        this.state.currentBlock = null
+        this.state.currentBlockObject = null
+      })
+    }
+  }
+
+  // removeTrees () {
+  //   debugger;
+  //   if (typeof this.treeGroup !== 'undefined') {
+  //     this.stage.scene.remove(this.treeGroup)
+  //     this.treeGroup = null
+  //   }
+  //   this.audio.unloadSound()
+  // }
+
+  onDocumentMouseDown (event) {
+    event.preventDefault()
+    if (this.state.isAnimating) return
+
+    const { intersected } = this.getIntersections()
+
+    if (intersected && intersected !== this.state.currentBlockObject) this.focusOnBlock(intersected)
+    else if (this.state.currentBlockObject) this.resetDayView()
+  }
+
+  createCubeMap (position, dayIndex) {
+    if (typeof this.state.dayData[dayIndex] !== 'undefined') {
+      this.stage.scene.background = this.bgMap
+      this.state.dayData[dayIndex].blockMaterialFront.color.setHex(0xffffff)
+      let cubeCamera = new THREE.CubeCamera(100.0, 5000, 1024)
+      cubeCamera.position.set(position.x, position.y, position.z)
+      cubeCamera.renderTarget.texture.minFilter = THREE.LinearMipMapLinearFilter
+      cubeCamera.update(this.stage.renderer, this.stage.scene)
+      this.state.dayData[dayIndex].blockMaterialFront.envMap = cubeCamera.renderTarget.texture
+      this.state.dayData[dayIndex].blockMaterialBack.envMap = cubeCamera.renderTarget.texture
+      this.state.dayData[dayIndex].merkleMaterial.envMap = cubeCamera.renderTarget.texture
+
+      this.stage.scene.background = new THREE.Color(Config.scene.bgColor)
+    }
+  }
+
+  animateBlock (blockObject, fromPos, fromQuaternion, toPos, toQuaternion, duration) {
+    return new Promise((resolve, reject) => {
+      this.state.isAnimating = true
+      let moveQuaternion = new THREE.Quaternion()
+      blockObject.quaternion.set(moveQuaternion)
+
+      this.easing = TWEEN.Easing.Quartic.InOut
+
+      new TWEEN.Tween(blockObject.position)
+        .to(toPos, duration)
+        .easing(this.easing)
+        .onComplete(() => {
+          this.state.isAnimating = false
+          resolve()
+        })
+        .start()
+
+      new TWEEN.Tween({time: 0})
+        .to({time: 1}, duration)
+        .onUpdate(function ({ time }) {
+          // slerp to target rotation
+          THREE.Quaternion.slerp(fromQuaternion, toQuaternion, moveQuaternion, time)
+          blockObject.quaternion.set(moveQuaternion.x, moveQuaternion.y, moveQuaternion.z, moveQuaternion.w)
+        })
+        .easing(this.easing)
+        .start()
+    })
+  }
+
+  animateBlockOut (blockObject) {
+    return new Promise((resolve, reject) => {
+      if (blockObject) {
+        let fromPos = blockObject.position.clone()
+        let toPos = blockObject.initialPosition.clone()
+
+        let targetRotation = blockObject.initialRotation.clone()
+        let fromQuaternion = new THREE.Quaternion().copy(blockObject.quaternion)
+        let toQuaternion = new THREE.Quaternion().setFromEuler(targetRotation)
+
+        this.animateBlock(
+          blockObject,
+          fromPos,
+          fromQuaternion,
+          toPos,
+          toQuaternion,
+          500
+        ).then(() => {
+          resolve()
+        })
+      } else {
+        resolve()
+      }
+    })
+  }
+
+  animateBlockIn (blockObject) {
+    return new Promise((resolve, reject) => {
+      let blockPos = blockObject.position.clone()
+
+      let targetRotation = new THREE.Euler(0.0, 0.0, 0.0)
+      let fromQuaternion = new THREE.Quaternion().copy(blockObject.quaternion)
+      let toQuaternion = new THREE.Quaternion().setFromEuler(targetRotation)
+
+      blockObject.initialPosition = blockObject.position.clone()
+      blockObject.initialRotation = blockObject.rotation.clone()
+
+      // focus camera on block
+      let blockWorldPos = blockObject.getWorldPosition()
+
+      this.stage.targetCameraLookAt.z = blockWorldPos.z
+      this.stage.targetCameraPos.z = blockWorldPos.z + this.cameraBlockFocusDistance
+      const toPos = new THREE.Vector3()
+      toPos.z = blockObject.position.z
+
+      this.animateBlock(
+        blockObject,
+        blockPos,
+        fromQuaternion,
+        // this.stage.targetCameraLookAt,
+        toPos,
+        toQuaternion,
+        2000,
+        true
+      ).then(() => {
+        resolve()
+      })
+    })
+  }
+
+  buildTree (blockObject) {
+    let block = blockObject.blockchainData
+    if (this.state.currentBlockObject) {
+      this.state.currentBlockObject.remove(this.state.currentBlockObject.tree)
+      this.audio.unloadSound()
+    }
+    this.state.currentBlock = block
+    // this.removeTrees()
+
+    this.api.getTransactionsForBlock(block.hash)
+      .then((transactions) => {
+        block.transactions = transactions
+        this.treeBuilderWorker.postMessage(
+          {
+            cmd: 'build',
+            block: block
+          }
+        )
+      }).catch((error) => {
+        console.log(error)
+      })
+  }
+
+  setupMaterials (textures, cubeTextures) {
+  
+    this.bgMap = new THREE.CubeTexture(cubeTextures)
+    this.bgMap.needsUpdate = true
+    // this.stage.scene.background = this.bgMap
+
+    this.blockMaterialBack = new BlockMaterial({
+      color: 0xeeeeee,
+      emissive: 0x000000,
+      metalness: 0.9,
+      roughness: 0.2,
+      opacity: 0.5,
+      transparent: true,
+      side: THREE.BackSide,
+      envMap: this.bgMap,
+      ...textures,
+      bumpScale: 0.03
+    })
+
+    this.blockMaterialFront = new BlockMaterial({
+      color: 0xeeeeee,
+      emissive: 0x330000,
+      metalness: 0.9,
+      roughness: 0.2,
+      opacity: 0.5,
+      transparent: true,
+      side: THREE.FrontSide,
+      envMap: this.bgMap,
+      ...textures,
+      bumpScale: 0.03
+    })
+
+    this.blockMaterialOutline = new THREE.LineBasicMaterial({
+      color: 0xaaaaaa,
+      transparent: true,
+      opacity: 0.5
+    })
+
+    this.blockMaterialHighlight = new THREE.MeshPhysicalMaterial({
+      color: 0xffffff,
+      emissive: 0xffffff,
+      metalness: 0.9,
+      roughness: 0.2,
+      opacity: 0.8,
+      transparent: true,
+      side: THREE.DoubleSide
+    })
+
+    this.merkleMaterial = new MerkleMaterial({
+      color: 0xffffff,
+      emissive: 0x444444,
+      flatShading: true,
+      metalness: 0.8,
+      roughness: 0.3,
+      opacity: 0.3,
+      depthTest: false,
+      depthWrite: false,
+      transparent: true,
+      side: THREE.DoubleSide,
+      envMap: this.bgMap
+    })
+
+    this.pointsMaterial = new PointsMaterial({
+      color: 0xfff900,
+      size: 100.0,
+      // alphaTest: 0.0001,
+      transparent: true,
+      blending: THREE.AdditiveBlending,
+      opacity: 1.0,
+      depthTest: false,
+      depthWrite: false
+      // vertexColors: THREE.VertexColors
+    })
+  }
+
+  getIntersections () {
+    var vector = new THREE.Vector3(this.stage.targetMousePos.x, this.stage.targetMousePos.y, 0.5)
+    vector.unproject(this.stage.camera)
+    this.raycaster.set(this.stage.camera.position, vector.sub(this.stage.camera.position).normalize())
+
+    const allBlocks = Array.from(this.allBlocksObj3d.values())
+
+    const boxes = allBlocks
+      // .filter(box => box !== this.state.currentBlockObject)
+      .map(group => group.children[0])
+      .filter(box => box && box.visible) // Filter to only those with non null refs
+
+    const intersections = this.raycaster.intersectObjects(boxes, false)
+    const intersected = intersections[0] && intersections[0].object.parent
+
+    return { intersections, allBlocks, intersected }
+  }
+
+  checkMouseIntersection () {
+    const { intersected, allBlocks } = this.getIntersections()
+
+    // For Each block
+    allBlocks.forEach(block => {
+      block.front.material = block.materials.front
+      block.back.material = block.materials.back
+    })
+
+    /*
+      If an intersection occured but not on the selected block, set a highlight
+    */
+    if (intersected && intersected !== this.state.currentBlockObject) {
+      intersected.children.forEach(child => child.material = this.blockMaterialHighlight)
+      if (intersected !== this.lastHoveredBlock) {
+        this.lastHoveredBlock = intersected
+        this.emit('blockHovered', this.allBlocks.get(intersected))
+      }
+      this.pointLightTarget = intersected.position
+    }
+  }
+
+  onCameraMove () {
+    if (typeof this.state.dayData[0] === 'undefined') {
+      return
+    }
+
+    // which day are we closest to?
+    let closest = Number.MAX_VALUE
+    let closestDayIndex = 0
+
+    for (const dayIndex in this.state.dayData) {
+      if (this.state.dayData.hasOwnProperty(dayIndex)) {
+        const day = this.state.dayData[dayIndex]
+        let dist = Math.abs(day.zPos - (this.stage.camera.position.z) + 1000.0)
+        if (dist < closest) {
+          closest = dist
+          closestDayIndex = parseInt(dayIndex)
+        }
+      }
+    }
+
+    const blocks = this.state.dayData[closestDayIndex].blocks
+    const time = blocks[0].time * 1000
+    const date = moment(time).startOf('day').toDate()
+    const day = {
+      date,
+      input: blocks.reduce((a, b) => a + b.input, 0),
+      output: blocks.reduce((a, b) => a + b.output, 0),
+      fee: blocks.reduce((a, b) => a + b.fee, 0)
+    }
+
+    // bubble up event
+    if (this.state.currentDay === null) {
+      this.emit('firstDayLoaded')
+      this.emit('dayChanged', day)
+    } else {
+      if (this.state.closestDayIndex !== closestDayIndex) {
+        this.emit('dayChanged', day)
+      }
+    }
+
+    this.state.currentDay = this.state.dayData[closestDayIndex]
+
+    this.state.closestDayIndex = closestDayIndex
+
+    if (
+      this.state.loadDayRequested === false &&
+      typeof this.state.currentDay !== 'undefined'
+    ) {
+      for (let index = 0; index <= Config.daysEitherSide; index++) {
+        let dayLoading = false
+
+        for (let innerIndex = 0; innerIndex <= 1; innerIndex++) {
+          let signedIndex = parseFloat(index)
+          if (innerIndex === 1 && index !== 0) {
+            signedIndex = index * -1
+          }
+
+          if (typeof this.state.dayData[closestDayIndex + signedIndex] === 'undefined') {
+            let day = moment(this.state.currentDay.timeStamp).subtract(signedIndex, 'day').format('YYYY-MM-DD')
+            this.loadDay(day, closestDayIndex, signedIndex)
+            dayLoading = true
+            break
+          }
+        }
+
+        if (dayLoading) {
+          break
+        }
+      }
+    }
+
+    /* this.state.hashRate = this.state.currentDay.hashRate
+    this.state.audioFreqCutoff = map(this.state.hashRate, 0.0, 20000000.0, 50.0, 15000) // TODO: set upper bound to max hashrate from blockchain.info
+
+    console.log(this.state.audioFreqCutoff) */
+
+   // this.state.audioFreqCutoff = 20000
+
+    // this.audio.setAmbienceFilterCutoff(this.state.audioFreqCutoff)
+  }
+
+  loadDay (day, closestDayIndex, index) {
+    this.loadBlocks(day, (closestDayIndex + index))
+    let latestDayIndex = Number.MAX_SAFE_INTEGER
+    let earliestDayIndex = 0
+
+    for (const key in this.state.dayData) {
+      if (this.state.dayData.hasOwnProperty(key)) {
+        const data = this.state.dayData[key]
+        if (data.blocks.length > 0) {
+          latestDayIndex = Math.min(latestDayIndex, parseInt(key))
+          earliestDayIndex = Math.max(earliestDayIndex, parseInt(key))
+        }
+      }
+    }
+
+    if (
+      typeof this.state.dayData[latestDayIndex] !== 'undefined' &&
+      typeof this.state.dayData[earliestDayIndex] !== 'undefined'
+    ) {
+      this.state.maxCameraZPos = this.state.dayData[latestDayIndex].zPos + this.stage.defaultCameraPos.z
+      this.state.minCameraZPos = this.state.dayData[earliestDayIndex].zPos + 1000.0
+    }
+  }
+
+  async goToBlock (blockhash) {
+    if (!blockhash) return
+    const existingBlock = Array.from(this.allBlocks.values()).find(({ hash }) => hash === blockhash)
+    let block = existingBlock
+    if (!existingBlock) block = await this.api.getBlock(blockhash)
+    let day = moment(block.time * 1000).toDate()// .format('YYYY-MM-DD')
+    this.state.currentHash = block.hash
+    this.setDate(day, true)
+  }
+
+  focusOnBlock (blockGroup) {
+    // let blockGroup = blockObject//.parent
+    blockGroup.visible = true
+
+    this.animateBlockOut(this.state.currentBlockObject).then(() => {
+      // this.animateBlockIn(blockGroup.children[0])
+      if (this.state.currentBlockObject) {
+        this.state.currentBlockObject.remove(this.state.currentBlockObject.tree)
+        this.audio.unloadSound()
+      }
+
+      this.state.currentBlockObject = blockGroup
+
+      this.buildTree(this.state.currentBlockObject)
+      this.animateBlockIn(this.state.currentBlockObject).then(() => {
+        this.state.isAnimating = false
+        // console.log('BLOCK SELECTED')
+        const block = this.state.currentBlockObject.blockchainData
+        this.emit('blockSelected', {...block, time: new Date(block.time * 1000)})
+      })
+    })
+  }
+
+  animateBlockVisibility () {
+    for (const dayIndex in this.state.dayGroups) {
+      if (this.state.dayGroups.hasOwnProperty(dayIndex)) {
+        const dayGroup = this.state.dayGroups[dayIndex]
+        if (typeof this.state.dayData[dayIndex] !== 'undefined') {
+          if (this.state.dayData[dayIndex].visibleCount < dayGroup.children.length) {
+            for (let meshIndex = 0; meshIndex < dayGroup.children.length; meshIndex++) {
+              const mesh = dayGroup.children[meshIndex]
+              if (mesh.visible === false) {
+                mesh.visible = true
+                this.state.dayData[dayIndex].visibleCount++
+                break
+              }
+            }
+            if (this.state.dayData[dayIndex].visibleCount === dayGroup.children.length) {
+              // take a cube map of blocks once all are visible
+              this.createCubeMap(
+                dayGroup.getWorldPosition(),
+                dayIndex
+              )
+            }
+          }
+        }
+      }
+    }
+  }
+
+  updateLights () {
+    this.stage.pointLight.position.lerp(this.pointLightTarget, 0.5)
+  }
+
+  onUpdate () {
+    this.state.frameCount++
+    TWEEN.update()
+    this.updateLights()
+    this.checkMouseIntersection()
+    this.animateBlockVisibility()
+
+    this.uTime = this.clock.getElapsedTime()
+
+    this.pointsMaterial.uniforms.uTime.value = this.uTime
+
+    if (this.merkleMaterial) {
+      this.merkleMaterial.uniforms.uAnimTime.value += 0.01
+      this.merkleMaterial.uniforms.uTime.value = this.uTime
+    }
+
+    if (
+       typeof this.audio.pointColors !== 'undefined' &&
+       this.audio.pointColors.length > 0
+     ) {
+      let pointColors = Float32Array.from(this.audio.pointColors)
+      this.pointsMesh.geometry.attributes.soundData.array.set(pointColors)
+      this.pointsMesh.geometry.attributes.soundData.needsUpdate = true
+      // let pointColorsTexture = new THREE.DataTexture(pointColors, pointColors.length / 3, 1, THREE.RGBFormat)
+
+      // pointColorsTexture.minFilter = THREE.NearestFilter
+      // pointColorsTexture.magFilter = THREE.NearestFilter
+      // pointColorsTexture.needsUpdate = true
+
+      // this.pointsMaterial.uniforms.uColor.value = pointColorsTexture
+      // this.pointsMaterial.uniforms.pointCount.value = pointColors.length / 3
+    }
+  }
+}