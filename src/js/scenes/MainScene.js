--- conflicted
+++ resolved
@@ -1,1065 +1,818 @@
-'use strict'
-
-// libs
-import * as THREE from 'three'
-import { map } from '../../utils/math'
-import moment from 'moment'
-import EventEmitter from 'eventemitter3'
-
-// Global config
-import Config from '../Config'
-
-// Audio
-import Audio from '../audio/audio'
-
-// API
-<<<<<<< HEAD
-import {getBlocksOnDay, getTransactionsForBlock, getBlock} from '../api/btc'
-=======
-import {getBlocksSince, getTransactionsForBlock, getBlock, getHashRateforDay} from '../api/btc'
->>>>>>> a8ba2f67
-
-// Custom Materials
-import BlockMaterial from '../materials/BlockMaterial/BlockMaterial'
-import PointsMaterial from '../materials/PointsMaterial/PointsMaterial'
-import MerkleMaterial from '../materials/MerkleMaterial/MerkleMaterial'
-
-const dat = require('dat-gui')
-import DayBuilderWorker from '../workers/day.worker.js'
-import TreeBuilderWorker from '../workers/tree.worker.js'
-const TWEEN = require('@tweenjs/tween.js')
-
-
-const msInADay = 86400000
-const dayZOffset = 4500 // offset for each day on z-axis
-
-
-const intersection = (a, b) => new Set( [...a].filter(x => b.has(x)))
-const difference = (a, b) => new Set([...a].filter(x => !b.has(x)))
-const groupBy = (arr, key) => arr.reduce((rv, x) => {
-    (rv[x[key]] = rv[x[key]] || []).push(x)
-    return rv;
-  }, {})
-
-const generateBlockGeometries = blocks => {
-  return new Promise((resolve, reject) => {
-    const worker = new DayBuilderWorker()
-    worker.onmessage = ({ data }) => {
-      resolve(data.blocks)
-      worker.terminate()
-    }
-    worker.postMessage({ cmd: 'build', blocks })
-  })
-}
-
-const generateTreeGeometry = block => {
-  return new Promise((resolve, reject) => {
-    const worker = new TreeBuilderWorker()
-    worker.onmessage = ({ data }) => {
-      resolve(data)
-      worker.terminate()
-    }
-    worker.postMessage({ cmd: 'build', block })
-  })
-}
-
-
-export default class MainScene extends EventEmitter {
-  constructor ({ stage, cubeMap, textures, earliestDate, latestDate, path = './static/assets/' }) {
-    super()
-
-    /*
-      Initialization params
-    */
-    this.earliestDate = earliestDate
-    this.latestDate = latestDate
-    this.stage = stage
-    
-    /*
-      Properties
-    */
-    this.cubeCamera = null
-    this.dayObj3Ds = new THREE.Group()
-    this.cubeMap = cubeMap
-<<<<<<< HEAD
-    this.clock = new THREE.Clock()
-    this.materials = new Map()
-    this.days = new Map()
-=======
-
-    this.path = path
-    this.font = null
-    this.fontLoader = new THREE.FontLoader()
-
->>>>>>> a8ba2f67
-    this.allBlocksObj3d = new Map()
-    this.lastHoveredBlock = null    
-    this.raycaster = new THREE.Raycaster()
-    this.boxGeometry = new THREE.BoxBufferGeometry(1.0, 1.0, 1.0) // block geo instance
-    this.pointLightTarget = new THREE.Vector3(0.0, 0.0, 0.0)
-    this.cameraBlockFocusDistance = -300
-
-    console.log("DATE RANGE :", this.earliestDate, this.latestDate )
-    
-    this.audio = new Audio(this.stage.camera, path)
-    this.audio.init()
-    this.addEvents()
-    this.setupMaterials(textures, cubeMap)
-    this.stage.scene.add(this.dayObj3Ds)
-
-
-    if (process.env.NODE_ENV !== 'production') {
-
-      /*
-        Dead code elimination. Only create the GUI if in dev mode
-        See: https://webpack.js.org/guides/tree-shaking/
-      */
-  
-      this.gui = new dat.GUI({ width: 300 })
-      this.gui.open()
-  
-      let param = {
-        blockMetalness: 0.9,
-        blockRoughness: 0.2,
-        blockColor: this.blockMaterialFront.color.getHex(),
-        blockEmissive: this.blockMaterialFront.emissive.getHex(),
-        blockLightIntesity: 5.0,
-        //
-        merkleMetalness: 0.9,
-        merkleRoughness: 0.1,
-        merkleColor: this.merkleMaterial.color.getHex(),
-        merkleEmissive: this.merkleMaterial.emissive.getHex(),
-        //
-        backgroundColor: Config.scene.bgColor,
-        vignetteAmount: 1.4,
-        cameraFOV: Config.camera.fov
-      }
-  
-      /**
-       * Create a GUI for a material
-       */
-      const createGuiForMaterial = (mat, title) => {
-        let f = this.gui.addFolder(title)
-        f.add(mat, 'metalness', 0.0, 1.0).step(0.01)
-        f.add(mat, 'roughness', 0.0, 1.0).step(0.01)
-        f.add(mat, 'bumpScale', 0.0, 1.0).step(0.01)
-        f.add(mat, 'opacity', 0.0, 1.0).step(0.01)
-        if (mat.reflectivity) f.add(mat, 'reflectivity', 0.0, 1.0).step(0.01)
-        f.addColor({color: mat.color.getHex()}, 'color').onChange(val => mat.color.setHex(val))
-        f.addColor({emissive: mat.emissive.getHex()}, 'emissive').onChange(val => mat.emissive.setHex(val))
-      }
-  
-       /**
-       * Gui for Material
-       */
-      // createGuiForMaterial(this.centralBlockMaterial, 'Central Block Material')
-      // createGuiForMaterial(this.blockMaterialFront, 'Block Material')
-      // createGuiForMaterial(this.merkleMaterial, 'Merkle Block Material')
-  
-      /*
-        Light GUI
-      */
-      let lightFolder = this.gui.addFolder('Lighting')
-      lightFolder.add(this.stage.pointLight, 'intensity', 0.0, 10.0).step(0.01)
-  
-      /**
-       * Scene
-       */
-      let sceneFolder = this.gui.addFolder('Scene')
-      sceneFolder.addColor(param, 'backgroundColor').onChange(function (val) {
-        this.stage.scene.background = new THREE.Color(val)
-        this.stage.scene.fog.color = new THREE.Color(val)
-      }.bind(this))
-  
-      sceneFolder.add(param, 'vignetteAmount', 1.0, 2.0).step(0.01).onChange(function (val) {
-        this.stage.VignettePass.uniforms.darkness.value = val
-      }.bind(this))
-  
-      sceneFolder.add(param, 'cameraFOV', 45.0, 100.0).step(0.01).onChange(function (val) {
-        this.stage.camera.fov = val
-        this.stage.camera.updateProjectionMatrix()
-      }.bind(this))
-    }
-
-    const today = new Date()
-    today.setHours(0, 0, 0, 0)
-    this.stage.camera.position.z = this.getPositionForDate(today) + 1000
-    this.stage.cameraPos.z = this.stage.camera.position.z
-    this.stage.targetCameraPos.z = this.stage.cameraPos.z
-    this.setDate(today)
-  }
-
-  /*
-    Groups blocks by days and adds them
-  */
-  addDay(blocks){
-    if(!blocks || blocks.length === 0) return
-    const obj3ds = blocks.map(block => this.addBlock(block))
-      .filter(block => block) // Remove null blocks
-    const day = blocks[0].day
-    const group = this.getGroupForDay(day)
-    group.position.z = this.getPositionForDate(day)
-    group.add(...obj3ds)
-
-    /*
-      Orientates, positions and sorts block objects
-      TODO: implmenent a better depth sorting algo
-    */
-    const dayIndex = Math.round(this.getPositionForDate(day) / dayZOffset) * 100000
-    // const n = obj3ds.length
-    const center = obj3ds.length * 0.5 * 30
-    obj3ds.forEach((obj3d, i) => {
-      const index = i * 4
-      obj3d.front.renderOrder = index + dayIndex + 1
-      obj3d.back.renderOrder = index + dayIndex
-
-      obj3d.rotation.z = -(((25 * Math.PI) / 200) * i)
-      obj3d.translateY(800 + i)
-      obj3d.rotation.z += Math.PI / 2
-      obj3d.translateZ(i * 30 - center)
-    })
-
-    // group.add(new THREE.Mesh(new THREE.SphereGeometry(100, 100)))
-
-    /*
-      Make blocks visible
-    */
-    obj3ds.forEach((obj, i) => setTimeout(_ => obj.visible = true, i * 30))
-    setTimeout(_ => this.createCubeMap(day), (obj3ds.length + 1) * 30)
-    
-    return blocks
-  }
-  
-  addBlock(block){
-    const {day, size, time} = block
-    
-    if (!day) return
-    if (size.x === 0 || size.y === 0 || size.z === 0) return
-    const materials = this.getMaterialsForDay(day)
-
-    let front = new THREE.Mesh(this.boxGeometry, materials.front)
-    let back = new THREE.Mesh(this.boxGeometry, materials.back)
-    front.name = 'front'
-    back.name = 'back'
-    front.scale.copy(size)
-    back.scale.copy(size)
-
-    /* let edgeGeo = new THREE.EdgesGeometry(blockMesh.geometry)
-    let wireframe = new THREE.LineSegments(edgeGeo, this.blockMaterialOutline)
-    blockMesh.add(wireframe) */
-
-    let group = new THREE.Group()
-    group.materials = materials
-    group.front = front
-    group.back = back
-    group.block = block
-    group.visible = false
-    group.contents = new THREE.Group()
-    
-    this.allBlocksObj3d.set(block.hash, group)
-
-    group.add(back)
-    group.add(group.contents)
-    group.add(front)
-
-    return group
-  }
-
-  getGroupForDay(day){
-    if(!this.days.has(day)){
-      const group = new THREE.Group() 
-      group.day = new Date(day)
-      this.days.set(day, group)
-      this.dayObj3Ds.add(group)      
-    }
-    return this.days.get(day)
-  }
-
-  getMaterialsForDay(day){
-    const materials = this.materials.get(day) || {
-      front: this.blockMaterialFront.clone(),
-      back: this.blockMaterialBack.clone(),
-      merkle: this.merkleMaterial
-    }
-    this.materials.set(day, materials)
-    return materials
-  }
-
-  // start(){ console.warn("'start' method yet to be implemented") }
-  destroy () {
-    document.removeEventListener('preUpdate', this.onUpdateBound, false)
-    cancelAnimationFrame(this.stage.reqID)
-    // const scene = this.stage.scene
-
-    // const traverse = (obj, callback) => {
-    //   obj.children.forEach(child => traverse(child, callback))
-    //   callback(obj)
-    // }
-
-    const dispose = function (object) {
-      if (object.geometry) object.geometry.dispose()
-      if (object.material) {
-        if (object.material.map) object.material.map.dispose()
-        object.material.dispose()
-      }
-      // if( object.parent ) object.parent.remove(object)
-    }
-
-    this.stage.scene.traverse(dispose)
-  }
-
-<<<<<<< HEAD
-  /*
-    Moves the camera to a new date in the block chain and loads data
-  */
-  async setDate(date){ 
-    if( date < this.earliestDate ) return Promise.reject('Requested date is before the earliest available block date of ' + moment(this.earlestDate).format("MMM Do YYYY"))
-    if( date > this.latestDate ) return Promise.reject('Requested date is after the lateset available block date of ' + moment(this.latestDate).format("MMM Do YYYY"))
-    if(this.currentBlockObject) this.resetDayView()
-    this.stage.targetCameraPos.z = this.getPositionForDate(date) + 1000
-    this.stage.targetCameraLookAt.z = this.stage.targetCameraPos.z - 1000
-=======
-  setDate (date, focusOnBlock = false) {
-    if (date < this.earliestDate) return Promise.reject('Requested date is before the earliest available block date of ' + moment(this.earlestDate).format('MMM Do YYYY'))
-    if (date > this.latestDate) return Promise.reject('Requested date is after the lateset available block date of ' + moment(this.latestDate).format('MMM Do YYYY'))
->>>>>>> a8ba2f67
-
-    return this.loadDate(date)
-  }
-
-  /*
-    loads new blocks around a date
-  */
-  async loadDate (date) {
-
-    if( date < this.earliestDate ) return Promise.reject('Requested date is before the earliest available block date of ' + moment(this.earlestDate).format("MMM Do YYYY"))
-    if( date > this.latestDate ) return Promise.reject('Requested date is after the lateset available block date of ' + moment(this.latestDate).format("MMM Do YYYY"))
-
-    date = new Date(new Date(date).setHours(0, 0, 0, 0))
-    if (Math.abs(this.date - date) < msInADay) return
-    this.date = date
-
-    const numDaysToLoad = Config.daysEitherSide * 2 + 1
-    const days = new Array(numDaysToLoad).fill(0).map((v, i) => {
-      return new Date(this.date).setDate(this.date.getDate()- (i - Config.daysEitherSide)).valueOf()
-    })
-
-    const daysToDisplay = new Set(days)
-    const daysAlreadyLoaded = new Set(this.days.keys())
-    const daysToRemove = difference(daysAlreadyLoaded, daysToDisplay)
-    const daysToLoad = difference(daysToDisplay, daysAlreadyLoaded)
-
-    console.log('LOAD DATE :', this.date)
-    // console.log('DAYS TO ADD :', Array.from(daysToLoad).map(date => new Date(date)))
-    // console.log('DAYS TO REMOVE :', Array.from(daysToRemove).map(date => new Date(date)))
-    // console.log('=========================================')
-
-    /*
-      If the day is in memory, then emit an event straight away
-    */
-    const dayMS = date.valueOf()
-    const dayIsLoaded = daysAlreadyLoaded.has(dayMS)
-    if(dayIsLoaded){
-      const blocks = Array.from(this.allBlocksObj3d.values())
-        .map(({ block }) => block)
-        .filter(block => block.day === dayMS )
-
-      this.emit('dayChanged', { ...this.getSumOfBlocks(blocks), date: new Date(date) })
-    }
-
-    /*
-      Remove unused days
-    */
-    Array.from(daysToRemove).map(day => {
-      const group = this.getGroupForDay(day)
-      group.children.forEach(({ block }) => {
-        if(block) this.allBlocksObj3d.delete(block.hash)
-      })
-<<<<<<< HEAD
-      this.dayObj3Ds.remove(group)
-      this.days.delete(day)
-    })
-
-    this.date = date
-
-    /*
-      This load
-    */
-    const isWithinAvailableDates = day => day <= this.latestDate && day >= this.earliestDate
-    const constrainedDaysToLoad = Array.from(daysToLoad).filter(isWithinAvailableDates)
-    constrainedDaysToLoad.forEach(day => this.getGroupForDay(day))
-
-    const blocksGroupedByDay = constrainedDaysToLoad.map(day => getBlocksOnDay(day)
-      .then(generateBlockGeometries)
-      .then(day => this.addDay(day)))
-
-    const allBlocksForDays = await Promise.all(blocksGroupedByDay)
-=======
-    } else {
-      console.log('Webworkers not supported. Sad')
-    }
-  }
-
-  addBlocksToStage ({ data }) {
-    try {
-      // let workerData = e.data
-      const { sizes, blockCount, timeStamp, dayIndex, blocks, focusOnBlock } = data
-
-      this.state.dayData[dayIndex] = {
-        blocks,
-        timeStamp,
-        blockMaterialFront: this.blockMaterialFront.clone(), // each day has it's own material
-        blockMaterialBack: this.blockMaterialBack.clone(),
-        // merkleMaterial: this.merkleMaterial.clone(),
-        visibleCount: 0,
-        hashRate: 0
-      }
-
-      // add hash rate to day
-      getHashRateforDay(timeStamp / 1000).then(function (hashRate) {
-        if (typeof this.state.dayData[dayIndex] !== 'undefined') {
-          this.state.dayData[dayIndex].hashRate = hashRate
-        }
-      }.bind(this))
-
-      const displayDate = moment(timeStamp).startOf('day').format('MMM Do YYYY').toUpperCase()
-
-      let group = new THREE.Group()
-      this.state.dayGroups[dayIndex] = group
-      this.stage.scene.add(group)
-
-      for (let index = 0; index < blocks.length; index++) {
-        // const size = sizes[index]
-        const block = blocks[index]
-        const size = block.size
-
-        if (
-          size.x === 0 ||
-          size.y === 0 ||
-          size.z === 0
-        ) {
-          continue
-        }
-
-        // make box size slightly larger than the merkle tree it contains
-        /* size.x += 20.0
-        size.y += 20.0
-        size.z += 20.0 */
-
-        let front = new THREE.Mesh(this.boxGeometry, this.state.dayData[dayIndex].blockMaterialFront)
-        let back = new THREE.Mesh(this.boxGeometry, this.state.dayData[dayIndex].blockMaterialBack)
-        front.name = 'front'
-        back.name = 'back'
-
-        back.renderOrder = ((index - 1 * -dayIndex) + 1000000)
-        front.renderOrder = ((index * -dayIndex) + 1000000)
-
-        front.scale.set(size.x, size.y, size.z)
-        back.scale.set(size.x, size.y, size.z)
-
-        // align all front faces
-        front.translateZ(-(size.z / 2))
-        back.translateZ(-(size.z / 2))
-
-        let rotation = -(((25 * Math.PI) / 200) * index)
-
-        block.dayIndex = dayIndex
-
-        let blockGroup = new THREE.Group()
-        blockGroup.materials = {
-          front: this.state.dayData[dayIndex].blockMaterialFront,
-          back: this.state.dayData[dayIndex].blockMaterialBack
-        }
-        blockGroup.front = front
-        blockGroup.back = back
-
-        blockGroup.blockchainData = block
-        blockGroup.rotation.z = rotation
-        blockGroup.translateY(800 + (index))
-        blockGroup.rotation.z += Math.PI / 2
-        blockGroup.translateZ((index * 30))
-
-        this.allBlocksObj3d.set(block.hash, blockGroup)
-        this.allBlocks.set(blockGroup, block)
-        blockGroup.visible = false
-
-        blockGroup.add(back)
-        blockGroup.add(front)
-
-        group.add(blockGroup)
-      }
-
-      let circleGroup = new THREE.Group()
-      let circleGeometry = new THREE.CircleGeometry(900, 128)
-      circleGeometry.vertices.shift()
-      let circleMesh = new THREE.LineLoop(circleGeometry, this.circleMat)
-      circleGroup.add(circleMesh)
-
-      let circleGeometryOuter = new THREE.CircleGeometry(920, 128)
-      circleGeometryOuter.vertices.shift()
-      let circleMeshOuter = new THREE.LineLoop(circleGeometryOuter, this.circleMatOuter)
-      circleGroup.add(circleMeshOuter)
-
-      const addText = function () {
-        let textGeometry = new THREE.TextGeometry(displayDate, {
-          font: this.font,
-          size: 30,
-          height: 1,
-          curveSegments: 12,
-          bevelEnabled: false
-        })
-
-        let textMaterial = new THREE.MeshBasicMaterial({
-          color: 0xffffff,
-          transparent: true,
-          opacity: 0.7
-        })
-
-        let textMesh = new THREE.Mesh(textGeometry, textMaterial)
-        textMesh.position.x = -840.0
-        circleGroup.add(textMesh)
-      }.bind(this)
-
-      if (!this.font) {
-        this.fontLoader.load(this.path + 'fonts/helvetiker_regular.typeface.json', function (font) {
-          this.font = font
-          addText()
-        }.bind(this))
-      } else {
-        addText()
-      }
-
-      this.stage.scene.add(circleGroup)
-      let zPos = this.dayZOffset * dayIndex
-      group.translateZ(zPos)
-
-      circleGroup.position.z = zPos + this.dayZOffset - 550
-
-      this.state.dayData[dayIndex].zPos = zPos
-      this.state.loadDayRequested = false
->>>>>>> a8ba2f67
-
-    if(!dayIsLoaded){
-      const blocks = Array.from(this.allBlocksObj3d.values())
-        .map(({ block }) => block)
-        .filter(block => block.day === dayMS )
-      this.emit('dayChanged', { ...this.getSumOfBlocks(blocks), date: new Date(date) })
-    }
-
-    return allBlocksForDays
-  }
-
-<<<<<<< HEAD
-  getSumOfBlocks(blocks){
-    return {
-      input: blocks.reduce((a, b) => a + b.input, 0),
-      output: blocks.reduce((a, b) => a + b.output, 0),
-      fee: blocks.reduce((a, b) => a + b.fee, 0)
-=======
-      if (focusOnBlock) {
-        for (let index = 0; index < this.state.dayGroups[dayIndex].children.length; index++) {
-          const mesh = this.state.dayGroups[dayIndex].children[index]
-          if (mesh.blockchainData.hash === this.state.currentHash) {
-            this.focusOnBlock(mesh)
-            break
-          }
-        }
-      }
-    } catch (error) {
-      console.log(error)
->>>>>>> a8ba2f67
-    }
-  }
-
-  getNearestDateForPosition(z){
-    const hOffset = dayZOffset * 0.5
-    return new Date((z + dayZOffset) / dayZOffset * msInADay + this.earliestDate.valueOf())
-  }
-
-  getPositionForDate(date){
-    const hOffset = dayZOffset * 0.5
-    return ((date - this.earliestDate) / msInADay * dayZOffset) - hOffset
-  }
-
-  addEvents () {
-    this.onUpdateBound = this.onUpdate.bind(this)
-    document.addEventListener('preUpdate', this.onUpdateBound, false)
-    document.addEventListener('cameraMove', this.onCameraMove.bind(this), false)
-    this.stage.canvas.addEventListener('click', this.onDocumentMouseDown.bind(this), false)
-<<<<<<< HEAD
-=======
-
-    if (window.Worker) {
-      this.treeBuilderWorker = TreeBuilderWorker
-      this.treeBuilderWorker.addEventListener('message', this.addTreeToStage.bind(this), false)
-    }
-
-    this.on('dayChanged', function (data) {
-      if (this.state.currentDay) {
-        this.state.hashRate = this.state.currentDay.hashRate
-        this.state.audioFreqCutoff = map(this.state.hashRate, 0.0, 20000000.0, 50.0, 15000)
-        this.audio.setAmbienceFilterCutoff(this.state.audioFreqCutoff)
-      }
-    })
->>>>>>> a8ba2f67
-  }
-
-  addTreeToStage(data){
-    const { offset, size, vertices, endPoints, block } = data
-    if (!vertices) return
-
-    let treeGeo = new THREE.BufferGeometry()
-    treeGeo.addAttribute('position', new THREE.BufferAttribute(vertices, 3))
-    treeGeo.computeVertexNormals()
-    treeGeo.computeFaceNormals()
-
-    /*
-      Tree Mesh
-    */
-<<<<<<< HEAD
-    let mesh = new THREE.Mesh(treeGeo, this.getMaterialsForDay(block.day).merkle)
-=======
-    let merkleMaterial = this.merkleMaterial.clone()
-    let mesh = new THREE.Mesh(treeGeo, merkleMaterial)
->>>>>>> a8ba2f67
-    mesh.position.add(offset)
-
-    // start animation
-    this.merkleMaterial.uniforms.uAnimTime.value = 0.0
-    new TWEEN.Tween(mesh.material.uniforms.uAnimTime)
-      .to({value: 5}, 3000)
-      .easing(TWEEN.Easing.Quadratic.InOut)
-      .start()
-    // mesh.renderOrder = 10000000
-    // mesh.onBeforeRender = renderer => renderer.clearDepth()
-
-    /*
-      Sound Wave Geometry
-    */
-    let geometry = new THREE.BufferGeometry()
-    geometry.addAttribute('position', new THREE.BufferAttribute(endPoints, 3, 1))
-    geometry.addAttribute('soundData', new THREE.BufferAttribute(new Float32Array(endPoints.length), 3))
-
-    // per instance data
-    this.pointsMesh = new THREE.Points(geometry, this.pointsMaterial)
-    this.pointsMesh.position.add(offset)
-
-
-    const blockObj3D = this.allBlocksObj3d.get(block.hash)
-    blockObj3D.tree = mesh
-
-<<<<<<< HEAD
-=======
-    // start animation
-    merkleMaterial.uniforms.uAnimTime.value = 0.0
->>>>>>> a8ba2f67
-
-    const dayIndex = Math.round(this.getPositionForDate(blockObj3D.block.day) / dayZOffset) * 100000
-    const index = blockObj3D.parent.children.indexOf(blockObj3D) * 4
-    this.pointsMesh.renderOrder = index + dayIndex + 3
-    mesh.renderOrder = index + dayIndex + 2
-
-    if( this.currentBlockObject === blockObj3D ){
-      blockObj3D.contents.add(this.pointsMesh)
-      blockObj3D.contents.add(blockObj3D.tree)
-      this.audio.generateMerkleSound(endPoints, this.currentBlockObject.getWorldPosition().clone(), block, this.pointsMaterial,  this.pointsMesh)
-    }
-  }
-
-  setSize (w, h) {
-    this.stage.resize(w, h)
-  }
-
-  goToNextBlock(){
-    if(this.currentBlockObject && this.currentBlockObject.block.next_block){
-      this.goToBlock(this.currentBlockObject.block.next_block)
-    }
-  }
-
-  goToPrevBlock(){
-    if(this.currentBlockObject && this.currentBlockObject.block.prev_block){
-      this.goToBlock(this.currentBlockObject.block.prev_block)
-    }
-  }
-
-  resetDayView () {
-    return this.goToBlock(null)
-  }
-
-  onDocumentMouseDown (event) {
-    event.preventDefault()
-    if (this.isAnimating) return
-
-    const { intersected } = this.getIntersections()
-
-    if (intersected && intersected !== this.currentBlockObject) this.goToBlock(intersected.block.hash)
-    else if (this.currentBlockObject) this.goToBlock(null)
-  }
-
-<<<<<<< HEAD
-  createCubeMap (day) {
-    // if (typeof this.state.dayData[dayIndex] !== 'undefined') {
-    this.stage.scene.background = this.bgMap
-    
-    const { front, back, merkle } = this.getMaterialsForDay(day)
-    const group = this.getGroupForDay(day)
-    front.color.setHex(0xffffff)
-    let cubeCamera = new THREE.CubeCamera(100.0, 5000, 1024)
-    cubeCamera.position.copy(group.position)
-    cubeCamera.renderTarget.texture.minFilter = THREE.LinearMipMapLinearFilter
-    cubeCamera.update(this.stage.renderer, this.stage.scene)
-    front.envMap = cubeCamera.renderTarget.texture
-    back.envMap = cubeCamera.renderTarget.texture
-    merkle.envMap = cubeCamera.renderTarget.texture
-
-    this.stage.scene.background = new THREE.Color(Config.scene.bgColor)
-=======
-  createCubeMap (position, dayIndex) {
-    if (typeof this.state.dayData[dayIndex] !== 'undefined') {
-      this.stage.scene.background = this.bgMap
-      this.state.dayData[dayIndex].blockMaterialFront.color.setHex(0xffffff)
-      let cubeCamera = new THREE.CubeCamera(100.0, 5000, 1024)
-      cubeCamera.position.set(position.x, position.y, position.z)
-      cubeCamera.renderTarget.texture.minFilter = THREE.LinearMipMapLinearFilter
-      cubeCamera.update(this.stage.renderer, this.stage.scene)
-      this.state.dayData[dayIndex].blockMaterialFront.envMap = cubeCamera.renderTarget.texture
-      this.state.dayData[dayIndex].blockMaterialBack.envMap = cubeCamera.renderTarget.texture
-      // this.state.dayData[dayIndex].merkleMaterial.envMap = cubeCamera.renderTarget.texture
-
-      this.stage.scene.background = new THREE.Color(Config.scene.bgColor)
-    }
->>>>>>> a8ba2f67
-  }
-
-  animateBlock (blockObject, fromPos, fromQuaternion, toPos, toQuaternion, duration) {
-    return new Promise((resolve, reject) => {
-      this.isAnimating = true
-      let moveQuaternion = new THREE.Quaternion()
-      blockObject.quaternion.set(moveQuaternion)
-
-      this.easing = TWEEN.Easing.Quartic.InOut
-
-      new TWEEN.Tween(blockObject.position)
-        .to(toPos, duration)
-        .easing(this.easing)
-        .onComplete(() => {
-          this.isAnimating = false
-          resolve()
-        })
-        .start()
-
-      new TWEEN.Tween(this.merkleMaterial.uniforms.uAnimTime)
-        .to({ value: 10}, 3)
-        .start()
-
-      new TWEEN.Tween({time: 0})
-        .to({time: 1}, duration)
-        .onUpdate(function ({ time }) {
-          // slerp to target rotation
-          THREE.Quaternion.slerp(fromQuaternion, toQuaternion, moveQuaternion, time)
-          blockObject.quaternion.set(moveQuaternion.x, moveQuaternion.y, moveQuaternion.z, moveQuaternion.w)
-        })
-        .easing(this.easing)
-        .start()
-    })
-  }
-
-  animateBlockOut (blockObject) {
-    return new Promise((resolve, reject) => {
-      if (blockObject) {
-        let fromPos = blockObject.position.clone()
-        let toPos = blockObject.initialPosition.clone()
-
-        let targetRotation = blockObject.initialRotation.clone()
-        let fromQuaternion = new THREE.Quaternion().copy(blockObject.quaternion)
-        let toQuaternion = new THREE.Quaternion().setFromEuler(targetRotation)
-
-        this.animateBlock(
-          blockObject,
-          fromPos,
-          fromQuaternion,
-          toPos,
-          toQuaternion,
-          500
-        ).then(() => {
-          resolve()
-        })
-      } else {
-        resolve()
-      }
-    })
-  }
-
-  animateBlockIn (blockObject) {
-    return new Promise((resolve, reject) => {
-      let blockPos = blockObject.position.clone()
-
-      let targetRotation = new THREE.Euler(0.0, 0.0, 0.0)
-      let fromQuaternion = new THREE.Quaternion().copy(blockObject.quaternion)
-      let toQuaternion = new THREE.Quaternion().setFromEuler(targetRotation)
-
-      blockObject.initialPosition = blockObject.position.clone()
-      blockObject.initialRotation = blockObject.rotation.clone()
-
-      // focus camera on block
-      let blockWorldPos = blockObject.getWorldPosition()
-
-      this.stage.targetCameraLookAt.z = blockWorldPos.z
-      this.stage.targetCameraPos.z = blockWorldPos.z - this.cameraBlockFocusDistance
-      this.stage.targetCameraPos.z
-      const toPos = new THREE.Vector3()
-      toPos.z = blockObject.position.z
-
-      this.animateBlock(
-        blockObject,
-        blockPos,
-        fromQuaternion,
-        // this.stage.targetCameraLookAt,
-        toPos,
-        toQuaternion,
-        2000,
-        true
-      ).then(() => {
-        resolve()
-      })
-    })
-  }
-
-<<<<<<< HEAD
-  setupMaterials (textures, cubeTextures) {
-    const bumpMap =  new THREE.Texture(textures[0])
-    this.bgMap = new THREE.CubeTexture(cubeTextures)
-=======
-  buildTree (blockObject) {
-    let block = blockObject.blockchainData
-    if (this.state.currentBlockObject) {
-      this.state.currentBlockObject.remove(this.state.currentBlockObject.tree)
-      this.audio.unloadSound()
-    }
-    this.state.currentBlock = block
-    // this.removeTrees()
-
-    getTransactionsForBlock(block.hash)
-      .then((transactions) => {
-        block.transactions = transactions
-        this.treeBuilderWorker.postMessage(
-          {
-            cmd: 'build',
-            block: block
-          }
-        )
-      }).catch((error) => {
-        console.log(error)
-      })
-  }
-
-  setupMaterials (textures, cubeMap) {
-    this.bgMap = cubeMap
->>>>>>> a8ba2f67
-    this.bgMap.needsUpdate = true
-
-    this.blockMaterialBack = new THREE.MeshStandardMaterial({
-      color: 0xeeeeee,
-      emissive: 0x000000,
-      metalness: 0.9,
-      roughness: 0.2,
-      opacity: 0.5,
-      transparent: true,
-      depthWrite: false,
-      // depthTest: false,
-      side: THREE.BackSide,
-      envMap: this.bgMap,
-      bumpMap,
-      bumpScale: 0.3
-    })
-
-    this.blockMaterialFront = new THREE.MeshStandardMaterial({
-      color: 0xeeeeee,
-      emissive: 0x330000,
-      metalness: 0.9,
-      roughness: 0.2,
-      opacity: 0.5,
-      transparent: true,
-      depthTest: false,
-      depthWrite: false,
-      side: THREE.FrontSide,
-      envMap: this.bgMap,
-      bumpMap,
-      bumpScale: 0.3
-    })
-
-    this.blockMaterialOutline = new THREE.LineBasicMaterial({
-      color: 0xaaaaaa,
-      transparent: true,
-      opacity: 0.5
-    })
-
-    this.blockMaterialHighlight = new THREE.MeshPhysicalMaterial({
-      color: 0xffffff,
-      emissive: 0xffffff,
-      metalness: 0.9,
-      roughness: 0.2,
-      opacity: 0.8,
-      transparent: true,
-      side: THREE.DoubleSide
-    })
-
-    this.merkleMaterial = new MerkleMaterial({
-      color: 0xffffff,
-      emissive: 0x444444,
-      flatShading: true,
-      metalness: 0.8,
-      roughness: 0.3,
-      opacity: 0.3,
-      depthTest: false,
-      depthWrite: false,
-      transparent: true,
-      side: THREE.DoubleSide,
-      envMap: this.bgMap
-    })
-
-    this.pointsMaterial = new PointsMaterial({
-      color: 0xfff900,
-      size: 100.0,
-      // alphaTest: 0.0001,
-      transparent: true,
-      blending: THREE.AdditiveBlending,
-      opacity: 1.0,
-      depthTest: false,
-      depthWrite: false
-      // vertexColors: THREE.VertexColors
-    })
-
-    this.circleMat = new THREE.LineBasicMaterial({
-      color: 0xffffff
-    })
-
-    this.circleMatOuter = new THREE.LineBasicMaterial({
-      color: 0xffffff,
-      transparent: true,
-      opacity: 0.5
-    })
-  }
-
-  getIntersections () {
-    var vector = new THREE.Vector3(this.stage.targetMousePos.x, this.stage.targetMousePos.y, 0.5)
-    vector.unproject(this.stage.camera)
-    this.raycaster.set(this.stage.camera.position, vector.sub(this.stage.camera.position).normalize())
-
-    const allBlocks = Array.from(this.allBlocksObj3d.values())
-
-    const boxes = allBlocks
-      .map(group => group.children[0])
-      .filter(box => box && box.visible) // Filter to only those visible with non null refs
-
-    const intersections = this.raycaster.intersectObjects(boxes, false)
-    const intersected = intersections[0] && intersections[0].object.parent
-
-    return { intersections, allBlocks, intersected }
-  }
-
-  checkMouseIntersection () {
-    const { intersected, allBlocks } = this.getIntersections()
-
-    // For Each block
-    allBlocks.forEach(block => {
-      block.front.material = block.materials.front
-      block.back.material = block.materials.back
-    })
-
-    /*
-      If an intersection occured but not on the selected block, set a highlight
-    */
-    if (intersected && intersected !== this.currentBlockObject) {
-      intersected.children.forEach(child => child.material = this.blockMaterialHighlight)
-      if (intersected !== this.lastHoveredBlock) {
-        this.lastHoveredBlock = intersected
-        this.emit('blockHovered', intersected.block)
-      }
-      this.pointLightTarget.copy(intersected.getWorldPosition())
-    }
-  }
-
-  async onCameraMove () {
-
-    /*
-      Get the nearest day on to the cameras target location
-    */
-    const date = this.getNearestDateForPosition(this.stage.targetCameraPos.z)
-    date.setHours(0, 0, 0, 0)
-
-    /*
-      Load the relevant blocks around this date and fire an event
-    */
-    if (Math.abs(this.date - date) >= msInADay) {
-      console.log('onCameraMove:  changing date', date) 
-      await this.loadDate(date)
-    }
-<<<<<<< HEAD
-
-    /* this.state.hashRate = this.state.currentDay.hashRate
-    this.state.audioFreqCutoff = map(this.state.hashRate, 0.0, 20000000.0, 50.0, 15000) // TODO: set upper bound to max hashrate from blockchain.info
-    // this.state.audioFreqCutoff = 20000
-    // this.audio.setAmbienceFilterCutoff(this.state.audioFreqCutoff)
-    */
-=======
->>>>>>> a8ba2f67
-  }
-
-  async goToBlock (blockhash) {
-    
-    if (this.currentBlockObject) {
-      this.audio.unloadSound()
-      this.currentBlockObject.contents.remove(this.currentBlockObject.tree)
-      this.currentBlockObject.contents.remove(this.pointsMesh)
-      this.animateBlockOut(this.currentBlockObject)
-      this.currentBlockObject = null
-    }
-
-    if (!blockhash) {
-      this.emit('blockUnselected')
-      return
-    }
-
-    console.log('NAVIGATING TO BLOCK :', blockhash )
-    let block = this.allBlocksObj3d.has(blockhash) ? this.allBlocksObj3d.get(blockhash).block : null
-    if (!block) block = await getBlock(blockhash)
-
-    this.emit('blockSelected', {...block, time: new Date(block.day)})
-    
-    await this.setDate(block.day)
-
-    this.currentBlockObject = this.allBlocksObj3d.get(blockhash)
-    this.currentBlockObject.front.material = this.currentBlockObject.materials.front
-    this.currentBlockObject.back.material = this.currentBlockObject.materials.back
-    this.currentBlockObject.visible = true
-
-    this.animateBlockIn(this.currentBlockObject)
-
-    /*
-      Generate the tree
-    */
-    const transactions = await getTransactionsForBlock(block.hash)
-    const data = await generateTreeGeometry({ ...block, transactions })
-    this.addTreeToStage(data)
-  }
-
-  updateLights () {
-    this.stage.pointLight.position.lerp(this.pointLightTarget, 0.1)
-  }
-
-  onUpdate () {
-    TWEEN.update()
-    this.updateLights()
-    this.checkMouseIntersection()
-
-    this.uTime = this.clock.getElapsedTime()
-
-    // this.pointsMaterial.uniforms.uTime.value = this.uTime
-    if (this.audio.pointColors && this.audio.pointColors.length > 0) {
-      let pointColors = Float32Array.from(this.audio.pointColors).subarray(0, this.pointsMesh.geometry.attributes.soundData.array.length)
-      this.pointsMesh.geometry.attributes.soundData.array.set(pointColors)
-      this.pointsMesh.geometry.attributes.soundData.needsUpdate = true
-    }
-  }
-}
+'use strict'
+
+// libs
+import * as THREE from 'three'
+import { map } from '../../utils/math'
+import moment from 'moment'
+import EventEmitter from 'eventemitter3'
+
+// Global config
+import Config from '../Config'
+
+// Audio
+import Audio from '../audio/audio'
+
+// API
+import {getBlocksOnDay, getTransactionsForBlock, getBlock, getHashRateforDay} from '../api/btc'
+
+// Custom Materials
+import BlockMaterial from '../materials/BlockMaterial/BlockMaterial'
+import PointsMaterial from '../materials/PointsMaterial/PointsMaterial'
+import MerkleMaterial from '../materials/MerkleMaterial/MerkleMaterial'
+
+const dat = require('dat-gui')
+import DayBuilderWorker from '../workers/day.worker.js'
+import TreeBuilderWorker from '../workers/tree.worker.js'
+const TWEEN = require('@tweenjs/tween.js')
+
+
+const msInADay = 86400000
+const dayZOffset = 4500 // offset for each day on z-axis
+
+
+const intersection = (a, b) => new Set( [...a].filter(x => b.has(x)))
+const difference = (a, b) => new Set([...a].filter(x => !b.has(x)))
+const groupBy = (arr, key) => arr.reduce((rv, x) => {
+    (rv[x[key]] = rv[x[key]] || []).push(x)
+    return rv;
+  }, {})
+
+const generateBlockGeometries = blocks => {
+  return new Promise((resolve, reject) => {
+    const worker = new DayBuilderWorker()
+    worker.onmessage = ({ data }) => {
+      resolve(data.blocks)
+      worker.terminate()
+    }
+    worker.postMessage({ cmd: 'build', blocks })
+  })
+}
+
+const generateTreeGeometry = block => {
+  return new Promise((resolve, reject) => {
+    const worker = new TreeBuilderWorker()
+    worker.onmessage = ({ data }) => {
+      resolve(data)
+      worker.terminate()
+    }
+    worker.postMessage({ cmd: 'build', block })
+  })
+}
+
+
+export default class MainScene extends EventEmitter {
+  constructor ({ stage, cubeMap, textures, earliestDate, latestDate, path = './static/assets/' }) {
+    super()
+
+    /*
+      Initialization params
+    */
+    this.earliestDate = earliestDate
+    this.latestDate = latestDate
+    this.stage = stage
+    
+    /*
+      Properties
+    */
+    this.cubeCamera = null
+    this.dayObj3Ds = new THREE.Group()
+    this.cubeMap = cubeMap
+    this.clock = new THREE.Clock()
+    this.materials = new Map()
+    this.days = new Map()
+
+    this.path = path
+    this.font = null
+    this.fontLoader = new THREE.FontLoader()
+
+    this.allBlocksObj3d = new Map()
+    this.lastHoveredBlock = null    
+    this.raycaster = new THREE.Raycaster()
+    this.boxGeometry = new THREE.BoxBufferGeometry(1.0, 1.0, 1.0) // block geo instance
+    this.pointLightTarget = new THREE.Vector3(0.0, 0.0, 0.0)
+    this.cameraBlockFocusDistance = -300
+
+    console.log("DATE RANGE :", this.earliestDate, this.latestDate )
+    
+    this.audio = new Audio(this.stage.camera, path)
+    this.audio.init()
+    this.addEvents()
+    this.setupMaterials(textures, cubeMap)
+    this.stage.scene.add(this.dayObj3Ds)
+
+
+    if (process.env.NODE_ENV !== 'production') {
+
+      /*
+        Dead code elimination. Only create the GUI if in dev mode
+        See: https://webpack.js.org/guides/tree-shaking/
+      */
+  
+      this.gui = new dat.GUI({ width: 300 })
+      this.gui.open()
+  
+      let param = {
+        blockMetalness: 0.9,
+        blockRoughness: 0.2,
+        blockColor: this.blockMaterialFront.color.getHex(),
+        blockEmissive: this.blockMaterialFront.emissive.getHex(),
+        blockLightIntesity: 5.0,
+        //
+        merkleMetalness: 0.9,
+        merkleRoughness: 0.1,
+        merkleColor: this.merkleMaterial.color.getHex(),
+        merkleEmissive: this.merkleMaterial.emissive.getHex(),
+        //
+        backgroundColor: Config.scene.bgColor,
+        vignetteAmount: 1.4,
+        cameraFOV: Config.camera.fov
+      }
+  
+      /**
+       * Create a GUI for a material
+       */
+      const createGuiForMaterial = (mat, title) => {
+        let f = this.gui.addFolder(title)
+        f.add(mat, 'metalness', 0.0, 1.0).step(0.01)
+        f.add(mat, 'roughness', 0.0, 1.0).step(0.01)
+        f.add(mat, 'bumpScale', 0.0, 1.0).step(0.01)
+        f.add(mat, 'opacity', 0.0, 1.0).step(0.01)
+        if (mat.reflectivity) f.add(mat, 'reflectivity', 0.0, 1.0).step(0.01)
+        f.addColor({color: mat.color.getHex()}, 'color').onChange(val => mat.color.setHex(val))
+        f.addColor({emissive: mat.emissive.getHex()}, 'emissive').onChange(val => mat.emissive.setHex(val))
+      }
+  
+       /**
+       * Gui for Material
+       */
+      // createGuiForMaterial(this.centralBlockMaterial, 'Central Block Material')
+      // createGuiForMaterial(this.blockMaterialFront, 'Block Material')
+      // createGuiForMaterial(this.merkleMaterial, 'Merkle Block Material')
+  
+      /*
+        Light GUI
+      */
+      let lightFolder = this.gui.addFolder('Lighting')
+      lightFolder.add(this.stage.pointLight, 'intensity', 0.0, 10.0).step(0.01)
+  
+      /**
+       * Scene
+       */
+      let sceneFolder = this.gui.addFolder('Scene')
+      sceneFolder.addColor(param, 'backgroundColor').onChange(function (val) {
+        this.stage.scene.background = new THREE.Color(val)
+        this.stage.scene.fog.color = new THREE.Color(val)
+      }.bind(this))
+  
+      sceneFolder.add(param, 'vignetteAmount', 1.0, 2.0).step(0.01).onChange(function (val) {
+        this.stage.VignettePass.uniforms.darkness.value = val
+      }.bind(this))
+  
+      sceneFolder.add(param, 'cameraFOV', 45.0, 100.0).step(0.01).onChange(function (val) {
+        this.stage.camera.fov = val
+        this.stage.camera.updateProjectionMatrix()
+      }.bind(this))
+    }
+
+    const today = new Date()
+    today.setHours(0, 0, 0, 0)
+    this.stage.camera.position.z = this.getPositionForDate(today) + 1000
+    this.stage.cameraPos.z = this.stage.camera.position.z
+    this.stage.targetCameraPos.z = this.stage.cameraPos.z
+    this.setDate(today)
+  }
+
+  /*
+    Groups blocks by days and adds them
+  */
+  async addDay(blocks){
+    if(!blocks || blocks.length === 0) return
+    const obj3ds = blocks.map(block => this.addBlock(block))
+      .filter(block => block) // Remove null blocks
+    const day = blocks[0].day
+    const group = this.getGroupForDay(day)
+    group.hashRate = await getHashRateforDay(day)
+    group.position.z = this.getPositionForDate(day)
+    group.add(...obj3ds)
+
+    /*
+      Orientates, positions and sorts block objects
+      TODO: implmenent a better depth sorting algo
+    */
+    const dayIndex = Math.round(this.getPositionForDate(day) / dayZOffset) * 100000
+    // const n = obj3ds.length
+    const center = obj3ds.length * 0.5 * 30
+    obj3ds.forEach((obj3d, i) => {
+      const index = i * 4
+      obj3d.front.renderOrder = index + dayIndex + 1
+      obj3d.back.renderOrder = index + dayIndex
+
+      obj3d.rotation.z = -(((25 * Math.PI) / 200) * i)
+      obj3d.translateY(800 + i)
+      obj3d.rotation.z += Math.PI / 2
+      obj3d.translateZ(i * 30 - center)
+    })
+
+    // group.add(new THREE.Mesh(new THREE.SphereGeometry(100, 100)))
+
+    /*
+      Make blocks visible
+    */
+    obj3ds.forEach((obj, i) => setTimeout(_ => obj.visible = true, i * 30))
+    setTimeout(_ => this.createCubeMap(day), (obj3ds.length + 1) * 30)
+    
+    return blocks
+  }
+  
+  addBlock(block){
+    const {day, size, time} = block
+    
+    if (!day) return
+    if (size.x === 0 || size.y === 0 || size.z === 0) return
+    const materials = this.getMaterialsForDay(day)
+
+    let front = new THREE.Mesh(this.boxGeometry, materials.front)
+    let back = new THREE.Mesh(this.boxGeometry, materials.back)
+    front.name = 'front'
+    back.name = 'back'
+    front.scale.copy(size)
+    back.scale.copy(size)
+
+    /* let edgeGeo = new THREE.EdgesGeometry(blockMesh.geometry)
+    let wireframe = new THREE.LineSegments(edgeGeo, this.blockMaterialOutline)
+    blockMesh.add(wireframe) */
+
+    let group = new THREE.Group()
+    group.materials = materials
+    group.front = front
+    group.back = back
+    group.block = block
+    group.visible = false
+    group.contents = new THREE.Group()
+    
+    this.allBlocksObj3d.set(block.hash, group)
+
+    group.add(back)
+    group.add(group.contents)
+    group.add(front)
+
+    return group
+  }
+
+  getGroupForDay(day){
+    if(!this.days.has(day)){
+      const group = new THREE.Group() 
+      group.day = new Date(day)
+      this.days.set(day, group)
+      this.dayObj3Ds.add(group)      
+    }
+    return this.days.get(day)
+  }
+
+  getMaterialsForDay(day){
+    const materials = this.materials.get(day) || {
+      front: this.blockMaterialFront.clone(),
+      back: this.blockMaterialBack.clone(),
+      merkle: this.merkleMaterial
+    }
+    this.materials.set(day, materials)
+    return materials
+  }
+
+  // start(){ console.warn("'start' method yet to be implemented") }
+  destroy () {
+    document.removeEventListener('preUpdate', this.onUpdateBound, false)
+    cancelAnimationFrame(this.stage.reqID)
+    // const scene = this.stage.scene
+
+    // const traverse = (obj, callback) => {
+    //   obj.children.forEach(child => traverse(child, callback))
+    //   callback(obj)
+    // }
+
+    const dispose = function (object) {
+      if (object.geometry) object.geometry.dispose()
+      if (object.material) {
+        if (object.material.map) object.material.map.dispose()
+        object.material.dispose()
+      }
+      // if( object.parent ) object.parent.remove(object)
+    }
+
+    this.stage.scene.traverse(dispose)
+  }
+
+  /*
+    Moves the camera to a new date in the block chain and loads data
+  */
+  async setDate(date){ 
+    if( date < this.earliestDate ) return Promise.reject('Requested date is before the earliest available block date of ' + moment(this.earlestDate).format("MMM Do YYYY"))
+    if( date > this.latestDate ) return Promise.reject('Requested date is after the lateset available block date of ' + moment(this.latestDate).format("MMM Do YYYY"))
+    if(this.currentBlockObject) this.resetDayView()
+    this.stage.targetCameraPos.z = this.getPositionForDate(date) + 1000
+    this.stage.targetCameraLookAt.z = this.stage.targetCameraPos.z - 1000
+
+    return this.loadDate(date)
+  }
+
+  /*
+    loads new blocks around a date
+  */
+  async loadDate (date) {
+
+    if( date < this.earliestDate ) return Promise.reject('Requested date is before the earliest available block date of ' + moment(this.earlestDate).format("MMM Do YYYY"))
+    if( date > this.latestDate ) return Promise.reject('Requested date is after the lateset available block date of ' + moment(this.latestDate).format("MMM Do YYYY"))
+
+    date = new Date(new Date(date).setHours(0, 0, 0, 0))
+    if (Math.abs(this.date - date) < msInADay) return
+    this.date = date
+
+    const numDaysToLoad = Config.daysEitherSide * 2 + 1
+    const days = new Array(numDaysToLoad).fill(0).map((v, i) => {
+      return new Date(this.date).setDate(this.date.getDate()- (i - Config.daysEitherSide)).valueOf()
+    })
+
+    const daysToDisplay = new Set(days)
+    const daysAlreadyLoaded = new Set(this.days.keys())
+    const daysToRemove = difference(daysAlreadyLoaded, daysToDisplay)
+    const daysToLoad = difference(daysToDisplay, daysAlreadyLoaded)
+
+    console.log('LOAD DATE :', this.date)
+    // console.log('DAYS TO ADD :', Array.from(daysToLoad).map(date => new Date(date)))
+    // console.log('DAYS TO REMOVE :', Array.from(daysToRemove).map(date => new Date(date)))
+    // console.log('=========================================')
+
+    /*
+      If the day is in memory, then emit an event straight away
+    */
+    const dayMS = date.valueOf()
+    const dayIsLoaded = daysAlreadyLoaded.has(dayMS)
+    if(dayIsLoaded){
+      const blocks = Array.from(this.allBlocksObj3d.values())
+        .map(({ block }) => block)
+        .filter(block => block.day === dayMS )
+
+      this.emit('dayChanged', { ...this.getSumOfBlocks(blocks), date: new Date(date) })
+    }
+
+    /*
+      Remove unused days
+    */
+    Array.from(daysToRemove).map(day => {
+      const group = this.getGroupForDay(day)
+      group.children.forEach(({ block }) => {
+        if(block) this.allBlocksObj3d.delete(block.hash)
+      })
+      this.dayObj3Ds.remove(group)
+      this.days.delete(day)
+    })
+
+    this.date = date
+
+    /*
+      This load
+    */
+    const isWithinAvailableDates = day => day <= this.latestDate && day >= this.earliestDate
+    const constrainedDaysToLoad = Array.from(daysToLoad).filter(isWithinAvailableDates)
+    constrainedDaysToLoad.forEach(day => this.getGroupForDay(day))
+
+    const blocksGroupedByDay = constrainedDaysToLoad.map(day => getBlocksOnDay(day)
+      .then(generateBlockGeometries)
+      .then(day => this.addDay(day)))
+
+    const allBlocksForDays = await Promise.all(blocksGroupedByDay)
+
+    if(!dayIsLoaded){
+      const blocks = Array.from(this.allBlocksObj3d.values())
+        .map(({ block }) => block)
+        .filter(block => block.day === dayMS )
+      this.emit('dayChanged', { ...this.getSumOfBlocks(blocks), date: new Date(date) })
+    }
+
+    return allBlocksForDays
+  }
+
+  getSumOfBlocks(blocks){
+    return {
+      input: blocks.reduce((a, b) => a + b.input, 0),
+      output: blocks.reduce((a, b) => a + b.output, 0),
+      fee: blocks.reduce((a, b) => a + b.fee, 0)
+    }
+  }
+
+  getNearestDateForPosition(z){
+    const hOffset = dayZOffset * 0.5
+    return new Date((z + dayZOffset) / dayZOffset * msInADay + this.earliestDate.valueOf())
+  }
+
+  getPositionForDate(date){
+    const hOffset = dayZOffset * 0.5
+    return ((date - this.earliestDate) / msInADay * dayZOffset) - hOffset
+  }
+
+  addEvents () {
+    this.onUpdateBound = this.onUpdate.bind(this)
+    document.addEventListener('preUpdate', this.onUpdateBound, false)
+    document.addEventListener('cameraMove', this.onCameraMove.bind(this), false)
+    this.stage.canvas.addEventListener('click', this.onDocumentMouseDown.bind(this), false)
+
+    this.on('dayChanged', function ({ date }) {
+      const hashRate = getGroupForDay(date.valueOf()).hashRate
+      this.state.audioFreqCutoff = map(hashRate, 0.0, 20000000.0, 50.0, 15000)
+      this.audio.setAmbienceFilterCutoff(this.state.audioFreqCutoff)
+    })
+  }
+
+  addTreeToStage(data){
+    const { offset, size, vertices, endPoints, block } = data
+    if (!vertices) return
+
+    let treeGeo = new THREE.BufferGeometry()
+    treeGeo.addAttribute('position', new THREE.BufferAttribute(vertices, 3))
+    treeGeo.computeVertexNormals()
+    treeGeo.computeFaceNormals()
+
+    /*
+      Tree Mesh
+    */
+    let mesh = new THREE.Mesh(treeGeo, this.getMaterialsForDay(block.day).merkle)
+    mesh.position.add(offset)
+
+    // start animation
+    this.merkleMaterial.uniforms.uAnimTime.value = 0.0
+    new TWEEN.Tween(mesh.material.uniforms.uAnimTime)
+      .to({value: 5}, 3000)
+      .easing(TWEEN.Easing.Quadratic.InOut)
+      .start()
+    // mesh.renderOrder = 10000000
+    // mesh.onBeforeRender = renderer => renderer.clearDepth()
+
+    /*
+      Sound Wave Geometry
+    */
+    let geometry = new THREE.BufferGeometry()
+    geometry.addAttribute('position', new THREE.BufferAttribute(endPoints, 3, 1))
+    geometry.addAttribute('soundData', new THREE.BufferAttribute(new Float32Array(endPoints.length), 3))
+
+    // per instance data
+    this.pointsMesh = new THREE.Points(geometry, this.pointsMaterial)
+    this.pointsMesh.position.add(offset)
+
+    const blockObj3D = this.allBlocksObj3d.get(block.hash)
+    blockObj3D.tree = mesh
+
+    const dayIndex = Math.round(this.getPositionForDate(blockObj3D.block.day) / dayZOffset) * 100000
+    const index = blockObj3D.parent.children.indexOf(blockObj3D) * 4
+    this.pointsMesh.renderOrder = index + dayIndex + 3
+    mesh.renderOrder = index + dayIndex + 2
+
+    if( this.currentBlockObject === blockObj3D ){
+      blockObj3D.contents.add(this.pointsMesh)
+      blockObj3D.contents.add(blockObj3D.tree)
+      this.audio.generateMerkleSound(endPoints, this.currentBlockObject.getWorldPosition().clone(), block, this.pointsMaterial,  this.pointsMesh)
+    }
+  }
+
+  setSize (w, h) {
+    this.stage.resize(w, h)
+  }
+
+  goToNextBlock(){
+    if(this.currentBlockObject && this.currentBlockObject.block.next_block){
+      this.goToBlock(this.currentBlockObject.block.next_block)
+    }
+  }
+
+  goToPrevBlock(){
+    if(this.currentBlockObject && this.currentBlockObject.block.prev_block){
+      this.goToBlock(this.currentBlockObject.block.prev_block)
+    }
+  }
+
+  resetDayView () {
+    return this.goToBlock(null)
+  }
+
+  onDocumentMouseDown (event) {
+    event.preventDefault()
+    if (this.isAnimating) return
+
+    const { intersected } = this.getIntersections()
+
+    if (intersected && intersected !== this.currentBlockObject) this.goToBlock(intersected.block.hash)
+    else if (this.currentBlockObject) this.goToBlock(null)
+  }
+
+  createCubeMap (day) {
+    // if (typeof this.state.dayData[dayIndex] !== 'undefined') {
+    this.stage.scene.background = this.bgMap
+    
+    const { front, back, merkle } = this.getMaterialsForDay(day)
+    const group = this.getGroupForDay(day)
+    front.color.setHex(0xffffff)
+    let cubeCamera = new THREE.CubeCamera(100.0, 5000, 1024)
+    cubeCamera.position.copy(group.position)
+    cubeCamera.renderTarget.texture.minFilter = THREE.LinearMipMapLinearFilter
+    cubeCamera.update(this.stage.renderer, this.stage.scene)
+    front.envMap = cubeCamera.renderTarget.texture
+    back.envMap = cubeCamera.renderTarget.texture
+    // merkle.envMap = cubeCamera.renderTarget.texture
+
+    this.stage.scene.background = new THREE.Color(Config.scene.bgColor)
+  }
+
+  animateBlock (blockObject, fromPos, fromQuaternion, toPos, toQuaternion, duration) {
+    return new Promise((resolve, reject) => {
+      this.isAnimating = true
+      let moveQuaternion = new THREE.Quaternion()
+      blockObject.quaternion.set(moveQuaternion)
+
+      this.easing = TWEEN.Easing.Quartic.InOut
+
+      new TWEEN.Tween(blockObject.position)
+        .to(toPos, duration)
+        .easing(this.easing)
+        .onComplete(() => {
+          this.isAnimating = false
+          resolve()
+        })
+        .start()
+
+      new TWEEN.Tween(this.merkleMaterial.uniforms.uAnimTime)
+        .to({ value: 10}, 3)
+        .start()
+
+      new TWEEN.Tween({time: 0})
+        .to({time: 1}, duration)
+        .onUpdate(function ({ time }) {
+          // slerp to target rotation
+          THREE.Quaternion.slerp(fromQuaternion, toQuaternion, moveQuaternion, time)
+          blockObject.quaternion.set(moveQuaternion.x, moveQuaternion.y, moveQuaternion.z, moveQuaternion.w)
+        })
+        .easing(this.easing)
+        .start()
+    })
+  }
+
+  animateBlockOut (blockObject) {
+    return new Promise((resolve, reject) => {
+      if (blockObject) {
+        let fromPos = blockObject.position.clone()
+        let toPos = blockObject.initialPosition.clone()
+
+        let targetRotation = blockObject.initialRotation.clone()
+        let fromQuaternion = new THREE.Quaternion().copy(blockObject.quaternion)
+        let toQuaternion = new THREE.Quaternion().setFromEuler(targetRotation)
+
+        this.animateBlock(
+          blockObject,
+          fromPos,
+          fromQuaternion,
+          toPos,
+          toQuaternion,
+          500
+        ).then(() => {
+          resolve()
+        })
+      } else {
+        resolve()
+      }
+    })
+  }
+
+  animateBlockIn (blockObject) {
+    return new Promise((resolve, reject) => {
+      let blockPos = blockObject.position.clone()
+
+      let targetRotation = new THREE.Euler(0.0, 0.0, 0.0)
+      let fromQuaternion = new THREE.Quaternion().copy(blockObject.quaternion)
+      let toQuaternion = new THREE.Quaternion().setFromEuler(targetRotation)
+
+      blockObject.initialPosition = blockObject.position.clone()
+      blockObject.initialRotation = blockObject.rotation.clone()
+
+      // focus camera on block
+      let blockWorldPos = blockObject.getWorldPosition()
+
+      this.stage.targetCameraLookAt.z = blockWorldPos.z
+      this.stage.targetCameraPos.z = blockWorldPos.z - this.cameraBlockFocusDistance
+      this.stage.targetCameraPos.z
+      const toPos = new THREE.Vector3()
+      toPos.z = blockObject.position.z
+
+      this.animateBlock(
+        blockObject,
+        blockPos,
+        fromQuaternion,
+        // this.stage.targetCameraLookAt,
+        toPos,
+        toQuaternion,
+        2000,
+        true
+      ).then(() => {
+        resolve()
+      })
+    })
+  }
+
+  setupMaterials (textures, cubeTextures) {
+    const bumpMap =  new THREE.Texture(textures[0])
+    this.bgMap = new THREE.CubeTexture(cubeTextures)
+    this.bgMap.needsUpdate = true
+
+    this.blockMaterialBack = new THREE.MeshStandardMaterial({
+      color: 0xeeeeee,
+      emissive: 0x000000,
+      metalness: 0.9,
+      roughness: 0.2,
+      opacity: 0.5,
+      transparent: true,
+      depthWrite: false,
+      // depthTest: false,
+      side: THREE.BackSide,
+      envMap: this.bgMap,
+      bumpMap,
+      bumpScale: 0.3
+    })
+
+    this.blockMaterialFront = new THREE.MeshStandardMaterial({
+      color: 0xeeeeee,
+      emissive: 0x330000,
+      metalness: 0.9,
+      roughness: 0.2,
+      opacity: 0.5,
+      transparent: true,
+      depthTest: false,
+      depthWrite: false,
+      side: THREE.FrontSide,
+      envMap: this.bgMap,
+      bumpMap,
+      bumpScale: 0.3
+    })
+
+    this.blockMaterialOutline = new THREE.LineBasicMaterial({
+      color: 0xaaaaaa,
+      transparent: true,
+      opacity: 0.5
+    })
+
+    this.blockMaterialHighlight = new THREE.MeshPhysicalMaterial({
+      color: 0xffffff,
+      emissive: 0xffffff,
+      metalness: 0.9,
+      roughness: 0.2,
+      opacity: 0.8,
+      transparent: true,
+      side: THREE.DoubleSide
+    })
+
+    this.merkleMaterial = new MerkleMaterial({
+      color: 0xffffff,
+      emissive: 0x444444,
+      flatShading: true,
+      metalness: 0.8,
+      roughness: 0.3,
+      opacity: 0.3,
+      depthTest: false,
+      depthWrite: false,
+      transparent: true,
+      side: THREE.DoubleSide,
+      envMap: this.bgMap
+    })
+
+    this.pointsMaterial = new PointsMaterial({
+      color: 0xfff900,
+      size: 100.0,
+      // alphaTest: 0.0001,
+      transparent: true,
+      blending: THREE.AdditiveBlending,
+      opacity: 1.0,
+      depthTest: false,
+      depthWrite: false
+      // vertexColors: THREE.VertexColors
+    })
+
+    this.circleMat = new THREE.LineBasicMaterial({
+      color: 0xffffff
+    })
+
+    this.circleMatOuter = new THREE.LineBasicMaterial({
+      color: 0xffffff,
+      transparent: true,
+      opacity: 0.5
+    })
+  }
+
+  getIntersections () {
+    var vector = new THREE.Vector3(this.stage.targetMousePos.x, this.stage.targetMousePos.y, 0.5)
+    vector.unproject(this.stage.camera)
+    this.raycaster.set(this.stage.camera.position, vector.sub(this.stage.camera.position).normalize())
+
+    const allBlocks = Array.from(this.allBlocksObj3d.values())
+
+    const boxes = allBlocks
+      .map(group => group.children[0])
+      .filter(box => box && box.visible) // Filter to only those visible with non null refs
+
+    const intersections = this.raycaster.intersectObjects(boxes, false)
+    const intersected = intersections[0] && intersections[0].object.parent
+
+    return { intersections, allBlocks, intersected }
+  }
+
+  checkMouseIntersection () {
+    const { intersected, allBlocks } = this.getIntersections()
+
+    // For Each block
+    allBlocks.forEach(block => {
+      block.front.material = block.materials.front
+      block.back.material = block.materials.back
+    })
+
+    /*
+      If an intersection occured but not on the selected block, set a highlight
+    */
+    if (intersected && intersected !== this.currentBlockObject) {
+      intersected.children.forEach(child => child.material = this.blockMaterialHighlight)
+      if (intersected !== this.lastHoveredBlock) {
+        this.lastHoveredBlock = intersected
+        this.emit('blockHovered', intersected.block)
+      }
+      this.pointLightTarget.copy(intersected.getWorldPosition())
+    }
+  }
+
+  async onCameraMove () {
+
+    /*
+      Get the nearest day on to the cameras target location
+    */
+    const date = this.getNearestDateForPosition(this.stage.targetCameraPos.z)
+    date.setHours(0, 0, 0, 0)
+
+    /*
+      Load the relevant blocks around this date and fire an event
+    */
+    if (Math.abs(this.date - date) >= msInADay) {
+      console.log('onCameraMove:  changing date', date) 
+      await this.loadDate(date)
+    }
+  }
+
+  async goToBlock (blockhash) {
+    
+    if (this.currentBlockObject) {
+      this.audio.unloadSound()
+      this.currentBlockObject.contents.remove(this.currentBlockObject.tree)
+      this.currentBlockObject.contents.remove(this.pointsMesh)
+      this.animateBlockOut(this.currentBlockObject)
+      this.currentBlockObject = null
+    }
+
+    if (!blockhash) {
+      this.emit('blockUnselected')
+      return
+    }
+
+    console.log('NAVIGATING TO BLOCK :', blockhash )
+    let block = this.allBlocksObj3d.has(blockhash) ? this.allBlocksObj3d.get(blockhash).block : null
+    if (!block) block = await getBlock(blockhash)
+
+    this.emit('blockSelected', {...block, time: new Date(block.day)})
+    
+    await this.setDate(block.day)
+
+    this.currentBlockObject = this.allBlocksObj3d.get(blockhash)
+    this.currentBlockObject.front.material = this.currentBlockObject.materials.front
+    this.currentBlockObject.back.material = this.currentBlockObject.materials.back
+    this.currentBlockObject.visible = true
+
+    this.animateBlockIn(this.currentBlockObject)
+
+    /*
+      Generate the tree
+    */
+    const transactions = await getTransactionsForBlock(block.hash)
+    const data = await generateTreeGeometry({ ...block, transactions })
+    this.addTreeToStage(data)
+  }
+
+  updateLights () {
+    this.stage.pointLight.position.lerp(this.pointLightTarget, 0.1)
+  }
+
+  onUpdate () {
+    TWEEN.update()
+    this.updateLights()
+    this.checkMouseIntersection()
+
+    this.uTime = this.clock.getElapsedTime()
+
+    // this.pointsMaterial.uniforms.uTime.value = this.uTime
+    if (this.audio.pointColors && this.audio.pointColors.length > 0) {
+      let pointColors = Float32Array.from(this.audio.pointColors).subarray(0, this.pointsMesh.geometry.attributes.soundData.array.length)
+      this.pointsMesh.geometry.attributes.soundData.array.set(pointColors)
+      this.pointsMesh.geometry.attributes.soundData.needsUpdate = true
+    }
+  }
+}