--- conflicted
+++ resolved
@@ -1,284 +1,267 @@
-'use strict'
-
-// 3rd party libs
-import * as THREE from 'three'
-
-import {EffectComposer, ShaderPass, RenderPass} from './postprocessing/EffectComposer'
-
-import FXAAShader from './shaders/FXAA'
-import HueSaturationShader from './shaders/HueSaturation'
-import RGBShiftShader from './shaders/RGBShift'
-import VignetteShader from './shaders/Vignette'
-import FilmShader from './shaders/Film'
-import BrightnessContrastShader from './shaders/BrightnessContrast'
-import * as fboHelper from './helpers/fboHelper'
-// import EffectComposer2 from './EffectComposer'
-
-// Global config
-import Config from './Config'
-
-/**
- * Container for everything concerned with rendering the scene
- */
-export default class Stage {
-  constructor () {
-    this.init()
-  }
-
-  /**
-   * Bootstrap
-   */
-  init () {
-    this.initScene()
-    this.initCamera()
-    this.initRenderer()
-    this.initPost()
-    this.addLights()
-    this.addEvents()
-    this.resize()
-    this.animate()
-  }
-
-  initPost () {
-    this.composer = new EffectComposer(this.renderer)
-    this.composer.addPass(new RenderPass(this.scene, this.camera))
-
-<<<<<<< HEAD
-    /* this.RGBShiftPass = new ShaderPass(RGBShiftShader)
-    this.RGBShiftPass.renderToScreen = true
-    this.composer.addPass(this.RGBShiftPass) */
-
-  
-=======
-    this.VignettePass = new ShaderPass(VignetteShader)
-    this.composer.addPass(this.VignettePass)
-
->>>>>>> aa24604e
-    this.BrightnessContrastPass = new ShaderPass(BrightnessContrastShader)
-    this.composer.addPass(this.BrightnessContrastPass)
-
-    this.HueSaturationPass = new ShaderPass(HueSaturationShader)
-    this.composer.addPass(this.HueSaturationPass)
-
-
-    this.FXAAPass = new ShaderPass(FXAAShader)
-    // this.FXAAPass.renderToScreen = true
-    this.composer.addPass(this.FXAAPass)
-
-<<<<<<< HEAD
-    //  this.FilmShaderPass = new ShaderPass(FilmShader)
-    // this.composer.addPass(this.FilmShaderPass)
-
-    // this.VignettePass = new ShaderPass(VignetteShader)
-    // this.VignettePass.renderToScreen = true
-    // this.composer.addPass(this.VignettePass)
-=======
-    this.RGBShiftPass = new ShaderPass(RGBShiftShader)
-    // this.RGBShiftPass.renderToScreen = true
-    this.composer.addPass(this.RGBShiftPass)
-
-    this.FilmShaderPass = new ShaderPass(FilmShader)
-    this.FilmShaderPass.renderToScreen = true
-    this.composer.addPass(this.FilmShaderPass)
->>>>>>> aa24604e
-  }
-
-  /**
-   * Create container scene
-   */
-  initScene () {
-    this.scene = new THREE.Scene()
-    this.scene.fog = new THREE.FogExp2(Config.scene.bgColor, Config.scene.fogFar)
-    this.scene.background = new THREE.Color(Config.scene.bgColor)
-  }
-
-  /**
-   * Set up stage camera with defaults
-   */
-  initCamera () {
-    // initial position of camera in the scene
-    this.defaultCameraPos = new THREE.Vector3(0.0, 0.0, 2500.0)
-
-    // xy bounds of the ambient camera movement
-    this.cameraDriftLimitMax = {
-      x: 50.0,
-      y: 50.0
-    }
-    this.cameraDriftLimitMin = {
-      x: -50.0,
-      y: -50.0
-    }
-
-    this.cameraMoveStep = 200.0 // how much to move the camera forward on z-axis
-    this.cameraLerpSpeed = 0.05 // speed of camera lerp
-
-    // scene camera
-    this.camera = new THREE.PerspectiveCamera(Config.camera.fov, window.innerWidth / window.innerHeight, 1, 5000)
-    this.camera.position.set(this.defaultCameraPos.x, this.defaultCameraPos.y, this.defaultCameraPos.z)
-    this.camera.updateMatrixWorld()
-
-    this.cameraPos = this.camera.position.clone() // current camera position
-    this.targetCameraPos = this.cameraPos.clone() // target camera position
-
-    this.cameraLookAtPos = new THREE.Vector3(0, 0, 0) // current camera lookat
-    this.targetCameraLookAt = new THREE.Vector3(0, 0, 0) // target camera lookat
-    this.camera.lookAt(this.cameraLookAtPos)
-
-    // set initial camera rotations
-    this.cameraFromQuaternion = new THREE.Quaternion().copy(this.camera.quaternion)
-    let cameraToRotation = new THREE.Euler().copy(this.camera.rotation)
-    this.cameraToQuaternion = new THREE.Quaternion().setFromEuler(cameraToRotation)
-    this.cameraMoveQuaternion = new THREE.Quaternion()
-  }
-
-  /**
-   * Set up default stage renderer
-   */
-  initRenderer () {
-    this.canvas = document.getElementById('stage')
-    this.renderer = new THREE.WebGLRenderer({
-      antialias: Config.scene.antialias,
-      canvas: this.canvas
-      // alpha: true
-    })
-
-    this.renderer.setClearColor(Config.scene.bgColor, 0.0)
-    this.renderer.setPixelRatio(window.devicePixelRatio)
-    this.renderer.setSize(window.innerWidth, window.innerHeight)
-    this.renderer.autoClear = true
-    this.renderer.sortObjects = false
-
-    fboHelper.init(this.renderer)
-    this.composer = new EffectComposer(this.renderer)
-  }
-
-  /**
-   * Stage events
-   */
-  addEvents () {
-    // scene
-    this.preUpdate = new Event('preUpdate') // event fired at start of update
-    this.postUpdate = new Event('postUpdate') // event fired at end of udpate
-
-    // camera
-    this.cameraMoveEvent = new Event('cameraMove') // event fired when camera is moved
-
-    // current mouse position
-    this.mousePos = new THREE.Vector2()
-
-    // target mouse position
-    this.targetMousePos = new THREE.Vector2()
-
-    // event fired when mouse is moved
-    document.addEventListener('mousemove', this.onDocumentMouseMove.bind(this), false)
-
-    function _getTouchBound (fn) {
-      return function (evt) {
-        fn.call(this, evt.changedTouches[0] || evt.touches[0])
-      }
-    }
-    document.addEventListener('touchmove', _getTouchBound(this.onDocumentMouseMove))
-
-    // window resize event
-    // window.addEventListener('resize', this.resize.bind(this), false)
-  }
-
-  /**
-   * Add lights to the stage
-   */
-  addLights () {
-    let ambLight = new THREE.AmbientLight(0xffffff)
-    this.scene.add(ambLight)
-
-    this.pointLight = new THREE.PointLight(0xffffff, 0.6, 5000, 3)
-    this.scene.add(this.pointLight)
-  }
-
-  /**
-   * Window resize
-   */
-  resize () {
-    this.camera.aspect = window.innerWidth / window.innerHeight
-    this.camera.updateProjectionMatrix()
-
-    this.FXAAPass.material.uniforms.resolution.value = new THREE.Vector2(1 / window.innerWidth, 1 / window.innerHeight)
-
-    this.renderer.setSize(window.innerWidth, window.innerHeight)
-    this.composer.setSize(window.innerWidth, window.innerHeight)
-  }
-
-  /**
-   * Set target mouse position
-   */
-  onDocumentMouseMove (event) {
-    const rect = this.renderer.domElement.getBoundingClientRect()
-    let x = event.clientX - rect.left
-    let y = event.clientY - rect.top
-    this.targetMousePos.x = x / window.innerWidth * 2 - 1
-    this.targetMousePos.y = 1 - y / window.innerHeight * 2
-  }
-
-  /**
-   * Lerp current mouse position to target position
-   */
-  updateMouse () {
-    this.mousePos.lerp(new THREE.Vector2(this.targetMousePos.x, this.targetMousePos.y), this.cameraLerpSpeed)
-  }
-
-  /**
-   * Move camera based on mouse position
-   */
-  cameraFollowMouse () {
-    document.dispatchEvent(this.cameraMoveEvent)
-
-    this.camera.lookAt(this.cameraLookAtPos)
-    this.targetCameraPos.x += this.mousePos.x
-    this.targetCameraPos.y += this.mousePos.y
-
-    if (this.targetCameraPos.x > this.cameraDriftLimitMax.x) {
-      this.targetCameraPos.x = this.cameraDriftLimitMax.x - 1
-    }
-    if (this.targetCameraPos.y > this.cameraDriftLimitMax.y) {
-      this.targetCameraPos.y = this.cameraDriftLimitMax.y - 1
-    }
-    if (this.targetCameraPos.x < this.cameraDriftLimitMin.x) {
-      this.targetCameraPos.x = this.cameraDriftLimitMin.x + 1
-    }
-    if (this.targetCameraPos.y < this.cameraDriftLimitMin.y) {
-      this.targetCameraPos.y = this.cameraDriftLimitMin.y + 1
-    }
-
-    // lerp camera posiiton to target
-    this.cameraPos.lerp(this.targetCameraPos, this.cameraLerpSpeed)
-    this.camera.position.copy(this.cameraPos)
-
-    // constantly look at target
-    this.cameraLookAtPos.lerp(this.targetCameraLookAt, this.cameraLerpSpeed)
-  }
-
-  /**
-   * Called each animation frame
-   */
-  update () {
-    document.dispatchEvent(this.preUpdate)
-
-    this.updateMouse()
-    this.cameraFollowMouse()
-
-    this.render()
-
-    // this.dispatchEvent(this.postUpdate)
-  }
-
-  render () {
-    this.composer.render()
-  }
-
-  /**
-   * Animation loop
-   */
-  animate () {
-    requestAnimationFrame(this.animate.bind(this))
-    this.update()
-  }
-}
+'use strict'
+
+// 3rd party libs
+import * as THREE from 'three'
+
+import {EffectComposer, ShaderPass, RenderPass} from './postprocessing/EffectComposer'
+
+import FXAAShader from './shaders/FXAA'
+import HueSaturationShader from './shaders/HueSaturation'
+import RGBShiftShader from './shaders/RGBShift'
+import VignetteShader from './shaders/Vignette'
+import FilmShader from './shaders/Film'
+import BrightnessContrastShader from './shaders/BrightnessContrast'
+import * as fboHelper from './helpers/fboHelper'
+// import EffectComposer2 from './EffectComposer'
+
+// Global config
+import Config from './Config'
+
+/**
+ * Container for everything concerned with rendering the scene
+ */
+export default class Stage {
+  constructor () {
+    this.init()
+  }
+
+  /**
+   * Bootstrap
+   */
+  init () {
+    this.initScene()
+    this.initCamera()
+    this.initRenderer()
+    this.initPost()
+    this.addLights()
+    this.addEvents()
+    this.resize()
+    this.animate()
+  }
+
+  initPost () {
+    this.composer = new EffectComposer(this.renderer)
+    this.composer.addPass(new RenderPass(this.scene, this.camera))
+
+    this.VignettePass = new ShaderPass(VignetteShader)
+    this.composer.addPass(this.VignettePass)
+
+    this.BrightnessContrastPass = new ShaderPass(BrightnessContrastShader)
+    this.composer.addPass(this.BrightnessContrastPass)
+
+    this.HueSaturationPass = new ShaderPass(HueSaturationShader)
+    this.composer.addPass(this.HueSaturationPass)
+
+
+    this.FXAAPass = new ShaderPass(FXAAShader)
+    // this.FXAAPass.renderToScreen = true
+    this.composer.addPass(this.FXAAPass)
+
+    this.RGBShiftPass = new ShaderPass(RGBShiftShader)
+    // this.RGBShiftPass.renderToScreen = true
+    this.composer.addPass(this.RGBShiftPass)
+
+    this.FilmShaderPass = new ShaderPass(FilmShader)
+    this.FilmShaderPass.renderToScreen = true
+    this.composer.addPass(this.FilmShaderPass)
+  }
+
+  /**
+   * Create container scene
+   */
+  initScene () {
+    this.scene = new THREE.Scene()
+    this.scene.fog = new THREE.FogExp2(Config.scene.bgColor, Config.scene.fogFar)
+    this.scene.background = new THREE.Color(Config.scene.bgColor)
+  }
+
+  /**
+   * Set up stage camera with defaults
+   */
+  initCamera () {
+    // initial position of camera in the scene
+    this.defaultCameraPos = new THREE.Vector3(0.0, 0.0, 2500.0)
+
+    // xy bounds of the ambient camera movement
+    this.cameraDriftLimitMax = {
+      x: 50.0,
+      y: 50.0
+    }
+    this.cameraDriftLimitMin = {
+      x: -50.0,
+      y: -50.0
+    }
+
+    this.cameraMoveStep = 200.0 // how much to move the camera forward on z-axis
+    this.cameraLerpSpeed = 0.05 // speed of camera lerp
+
+    // scene camera
+    this.camera = new THREE.PerspectiveCamera(Config.camera.fov, window.innerWidth / window.innerHeight, 1, 5000)
+    this.camera.position.set(this.defaultCameraPos.x, this.defaultCameraPos.y, this.defaultCameraPos.z)
+    this.camera.updateMatrixWorld()
+
+    this.cameraPos = this.camera.position.clone() // current camera position
+    this.targetCameraPos = this.cameraPos.clone() // target camera position
+
+    this.cameraLookAtPos = new THREE.Vector3(0, 0, 0) // current camera lookat
+    this.targetCameraLookAt = new THREE.Vector3(0, 0, 0) // target camera lookat
+    this.camera.lookAt(this.cameraLookAtPos)
+
+    // set initial camera rotations
+    this.cameraFromQuaternion = new THREE.Quaternion().copy(this.camera.quaternion)
+    let cameraToRotation = new THREE.Euler().copy(this.camera.rotation)
+    this.cameraToQuaternion = new THREE.Quaternion().setFromEuler(cameraToRotation)
+    this.cameraMoveQuaternion = new THREE.Quaternion()
+  }
+
+  /**
+   * Set up default stage renderer
+   */
+  initRenderer () {
+    this.canvas = document.getElementById('stage')
+    this.renderer = new THREE.WebGLRenderer({
+      antialias: Config.scene.antialias,
+      canvas: this.canvas
+      // alpha: true
+    })
+
+    this.renderer.setClearColor(Config.scene.bgColor, 0.0)
+    this.renderer.setPixelRatio(window.devicePixelRatio)
+    this.renderer.setSize(window.innerWidth, window.innerHeight)
+    this.renderer.autoClear = true
+    this.renderer.sortObjects = false
+
+    fboHelper.init(this.renderer)
+    this.composer = new EffectComposer(this.renderer)
+  }
+
+  /**
+   * Stage events
+   */
+  addEvents () {
+    // scene
+    this.preUpdate = new Event('preUpdate') // event fired at start of update
+    this.postUpdate = new Event('postUpdate') // event fired at end of udpate
+
+    // camera
+    this.cameraMoveEvent = new Event('cameraMove') // event fired when camera is moved
+
+    // current mouse position
+    this.mousePos = new THREE.Vector2()
+
+    // target mouse position
+    this.targetMousePos = new THREE.Vector2()
+
+    // event fired when mouse is moved
+    document.addEventListener('mousemove', this.onDocumentMouseMove.bind(this), false)
+
+    function _getTouchBound (fn) {
+      return function (evt) {
+        fn.call(this, evt.changedTouches[0] || evt.touches[0])
+      }
+    }
+    document.addEventListener('touchmove', _getTouchBound(this.onDocumentMouseMove))
+
+    // window resize event
+    // window.addEventListener('resize', this.resize.bind(this), false)
+  }
+
+  /**
+   * Add lights to the stage
+   */
+  addLights () {
+    let ambLight = new THREE.AmbientLight(0xffffff)
+    this.scene.add(ambLight)
+
+    this.pointLight = new THREE.PointLight(0xffffff, 0.6, 5000, 3)
+    this.scene.add(this.pointLight)
+  }
+
+  /**
+   * Window resize
+   */
+  resize () {
+    this.camera.aspect = window.innerWidth / window.innerHeight
+    this.camera.updateProjectionMatrix()
+
+    this.FXAAPass.material.uniforms.resolution.value = new THREE.Vector2(1 / window.innerWidth, 1 / window.innerHeight)
+
+    this.renderer.setSize(window.innerWidth, window.innerHeight)
+    this.composer.setSize(window.innerWidth, window.innerHeight)
+  }
+
+  /**
+   * Set target mouse position
+   */
+  onDocumentMouseMove (event) {
+    const rect = this.renderer.domElement.getBoundingClientRect()
+    let x = event.clientX - rect.left
+    let y = event.clientY - rect.top
+    this.targetMousePos.x = x / window.innerWidth * 2 - 1
+    this.targetMousePos.y = 1 - y / window.innerHeight * 2
+  }
+
+  /**
+   * Lerp current mouse position to target position
+   */
+  updateMouse () {
+    this.mousePos.lerp(new THREE.Vector2(this.targetMousePos.x, this.targetMousePos.y), this.cameraLerpSpeed)
+  }
+
+  /**
+   * Move camera based on mouse position
+   */
+  cameraFollowMouse () {
+    document.dispatchEvent(this.cameraMoveEvent)
+
+    this.camera.lookAt(this.cameraLookAtPos)
+    this.targetCameraPos.x += this.mousePos.x
+    this.targetCameraPos.y += this.mousePos.y
+
+    if (this.targetCameraPos.x > this.cameraDriftLimitMax.x) {
+      this.targetCameraPos.x = this.cameraDriftLimitMax.x - 1
+    }
+    if (this.targetCameraPos.y > this.cameraDriftLimitMax.y) {
+      this.targetCameraPos.y = this.cameraDriftLimitMax.y - 1
+    }
+    if (this.targetCameraPos.x < this.cameraDriftLimitMin.x) {
+      this.targetCameraPos.x = this.cameraDriftLimitMin.x + 1
+    }
+    if (this.targetCameraPos.y < this.cameraDriftLimitMin.y) {
+      this.targetCameraPos.y = this.cameraDriftLimitMin.y + 1
+    }
+
+    // lerp camera posiiton to target
+    this.cameraPos.lerp(this.targetCameraPos, this.cameraLerpSpeed)
+    this.camera.position.copy(this.cameraPos)
+
+    // constantly look at target
+    this.cameraLookAtPos.lerp(this.targetCameraLookAt, this.cameraLerpSpeed)
+  }
+
+  /**
+   * Called each animation frame
+   */
+  update () {
+    document.dispatchEvent(this.preUpdate)
+
+    this.updateMouse()
+    this.cameraFollowMouse()
+
+    this.render()
+
+    // this.dispatchEvent(this.postUpdate)
+  }
+
+  render () {
+    this.composer.render()
+  }
+
+  /**
+   * Animation loop
+   */
+  animate () {
+    requestAnimationFrame(this.animate.bind(this))
+    this.update()
+  }
+}