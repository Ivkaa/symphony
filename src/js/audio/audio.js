'use strict'

import * as THREE from 'three'
import Config from '../Config'
import Tone from 'tone'
import _ from 'lodash'
import { map } from '../../utils/math'

export default class Audio {
  constructor (camera, path) {
    this.samplerLoaded = false
    this.camera = camera
    this.loops = []
    this.quantize = 32
    this.masterVol = -18 // db
    this.ambienceVol = -10 // db
    this.path = path
    this.ambiencePath = path + 'sounds/ambience/mining.mp3'
    this.bpm = 50
    this.notes = {
      55.000: 'A1',
      58.270: 'A#1',
      61.735: 'B1',
      65.406: 'C1',
      69.296: 'C#1',
      73.416: 'D1',
      77.782: 'D#1',
      82.407: 'E1',
      87.307: 'F1',
      92.499: 'F#1',
      97.999: 'G1',
      103.826: 'G#1',
      110.000: 'A2',
      116.541: 'A#2',
      123.471: 'B2',
      130.813: 'C2',
      138.591: 'C#2',
      146.832: 'D2',
      155.563: 'D#2',
      164.814: 'E2',
      174.614: 'F2',
      184.997: 'F#2',
      195.998: 'G2',
      207.652: 'G#2',
      220.000: 'A3',
      233.082: 'A#3',
      246.942: 'B3',
      261.626: 'C3',
      277.183: 'C#3',
      293.665: 'D3',
      311.127: 'D#3',
      329.628: 'E3',
      349.228: 'F3',
      369.994: 'F#3',
      391.995: 'G3',
      415.305: 'G#3',
      440.000: 'A4',
      466.164: 'A#4',
      493.883: 'B4',
      523.251: 'C4'
    }

    this.pointColors = []

    this.modes = {
      'ionian': [
        'C',
        'D',
        'E',
        'F',
        'G',
        'A',
        'B',
        'C'
      ],
      'dorian': [
        'C',
        'D',
        'D#',
        'F',
        'G',
        'A',
        'A#',
        'C'
      ],
      'phrygian': [
        'C',
        'C#',
        'D#',
        'F',
        'G',
        'G#',
        'A#',
        'C'
      ],
      'lydian': [
        'C',
        'D',
        'E',
        'F#',
        'G',
        'A',
        'B',
        'C'
      ],
      'mixolydian': [
        'C',
        'D',
        'E',
        'F',
        'G',
        'A',
        'A#',
        'C'
      ],
      'aeolian': [
        'C',
        'D',
        'D#',
        'F',
        'G',
        'G#',
        'A#',
        'C'
      ],
      'locrian': [
        'C',
        'C#',
        'D#',
        'F',
        'F#',
        'G#',
        'A#',
        'C'
      ]
    }

    this.audioLoader = new THREE.AudioLoader()
  }

  loadAmbience () {
    // return new Promise((resolve, reject) => {
    //   this.ambienceFilter = new Tone.Filter({
    //     type: 'lowpass',
    //     Q: 5
    //   }).chain(this.ambienceBus)

    //   this.ambiencePlayer = new Tone.Player({
    //     'url': this.ambiencePath,
    //     'loop': true,
    //     onload: () => {
    //       resolve()
    //     }
    //   // }).chain(this.ambienceFilter)
    //   }).chain(this.ambienceBus)

    //   this.ambienceBus.volume.linearRampToValueAtTime(this.ambienceVol, 20)
    // })
  }

  setAmbienceFilterCutoff (value) {
    // this.ambienceFilter.frequency.linearRampToValueAtTime(value, Tone.Transport.seconds + 5)
  }

  unloadSound () {
    if (this.loops.length) {
      for (let index = 0; index < this.loops.length; index++) {
        const loop = this.loops[index]
        loop.cancel()
        loop.dispose()
      }
      this.loops = []
    }
  }

  preloadNotes () {
    debugger
    return new Promise((resolve, reject) => {
      let loadCount = 0
      let self = this
      resolve()
      /* _.forIn(this.notes, (note, key) => {
        this.audioLoader.load(
          // resource URL
          path + 'sounds/kalimba/' + note.replace('#', 'S') + '.mp3',
          // Function when resource is loaded
          function (audioBuffer) {
            loadCount++
            if (loadCount === Object.keys(self.notes).length) {
              resolve()
            }
          }
        )
      }) */
    })
  }

  preloadAmbience () {
    debugger
    return new Promise((resolve, reject) => {
      resolve()
     /* this.audioLoader.load(
        this.ambiencePath,
        function (audioBuffer) {
          resolve()
        }
      ) */
    })
  }

  preload () {
    debugger
    return new Promise((resolve, reject) => {
      this.preloadNotes().then(() => {
        this.preloadAmbience().then(() => {
          console.log('sound loaded')
          resolve()
        })
      })
    })
  }

  init () {
    return new Promise((resolve, reject) => {
      // this.masterBus = new Tone.Volume(this.masterVol).toMaster()
      // this.ambienceBus = new Tone.Volume(-96).toMaster()

      /* this.convolver = new Tone.Convolver(path + 'sounds/IR/r1_ortf.wav')
      this.convolver.set('wet', 1.0) */

      // this.pingPong = new Tone.PingPongDelay('16n', 0.85)

      // Tone.Transport.bpm.value = this.bpm

      /* Tone.Listener.setPosition(this.camera.position.x, this.camera.position.y, this.camera.position.z)

      document.addEventListener('cameraMove', function () {
        Tone.Listener.setPosition(this.camera.position.x, this.camera.position.y, this.camera.position.z)
      }.bind(this), false) */

      /* let cameraForwardVector = new THREE.Vector3()
      let quaternion = new THREE.Quaternion()
      cameraForwardVector.set(0, 0, -1).applyQuaternion(quaternion)

      Tone.Listener.setOrientation(cameraForwardVector.x, cameraForwardVector.y, cameraForwardVector.z, this.camera.up.x, this.camera.up.y, this.camera.up.z) */

      // this.preload().then(() => {
      this.loadAmbience().then(() => {
        // this.ambiencePlayer.start()
        // Tone.Transport.start()
        resolve()
      })
      // })
    })
  }

  loadSampler () {
<<<<<<< HEAD
  //   this.sampler = new Tone.Sampler({
  //     'A1': this.path + 'sounds/kalimba/A1.mp3',
  //     'A#1': this.path + 'sounds/kalimba/AS1.mp3',
  //     'B1': this.path + 'sounds/kalimba/B1.mp3',
  //     'C1': this.path + 'sounds/kalimba/C1.mp3',
  //     'C#1': this.path + 'sounds/kalimba/CS1.mp3',
  //     'D1': this.path + 'sounds/kalimba/D1.mp3',
  //     'D#1': this.path + 'sounds/kalimba/DS1.mp3',
  //     'E1': this.path + 'sounds/kalimba/E1.mp3',
  //     'F1': this.path + 'sounds/kalimba/F1.mp3',
  //     'F#1': this.path + 'sounds/kalimba/FS1.mp3',
  //     'G1': this.path + 'sounds/kalimba/G1.mp3',
  //     'G#1': this.path + 'sounds/kalimba/GS1.mp3',
  //     'A2': this.path + 'sounds/kalimba/A2.mp3',
  //     'A#2': this.path + 'sounds/kalimba/AS2.mp3',
  //     'B2': this.path + 'sounds/kalimba/B2.mp3',
  //     'C2': this.path + 'sounds/kalimba/C2.mp3',
  //     'C#2': this.path + 'sounds/kalimba/CS2.mp3',
  //     'D2': this.path + 'sounds/kalimba/D2.mp3',
  //     'D#2': this.path + 'sounds/kalimba/DS2.mp3',
  //     'E2': this.path + 'sounds/kalimba/E2.mp3',
  //     'F2': this.path + 'sounds/kalimba/F2.mp3',
  //     'F#2': this.path + 'sounds/kalimba/FS2.mp3',
  //     'G2': this.path + 'sounds/kalimba/G2.mp3',
  //     'G#2': this.path + 'sounds/kalimba/GS2.mp3',
  //     'A3': this.path + 'sounds/kalimba/A3.mp3',
  //     'A#3': this.path + 'sounds/kalimba/AS3.mp3',
  //     'B3': this.path + 'sounds/kalimba/B3.mp3',
  //     'C3': this.path + 'sounds/kalimba/C3.mp3',
  //     'C#3': this.path + 'sounds/kalimba/CS3.mp3',
  //     'D3': this.path + 'sounds/kalimba/D3.mp3',
  //     'D#3': this.path + 'sounds/kalimba/DS3.mp3',
  //     'E3': this.path + 'sounds/kalimba/E3.mp3',
  //     'F3': this.path + 'sounds/kalimba/F3.mp3',
  //     'F#3': this.path + 'sounds/kalimba/FS3.mp3',
  //     'G3': this.path + 'sounds/kalimba/G3.mp3',
  //     'G#3': this.path + 'sounds/kalimba/GS3.mp3'
  // /*    'A4': this.path + 'sounds/kalimba/A4.mp3',
  //     'A#4': this.path + 'sounds/kalimba/AS4.mp3',
  //     'B4': this.path + 'sounds/kalimba/B4.mp3',
  //     'C4': this.path + 'sounds/kalimba/C4.mp3' */
  //   }).chain(this.masterBus)
  }

  generateMerkleSound (positionsArray, blockObjectPosition, block, pointsMaterial, pointsMesh) {
    // if (!this.samplerLoaded) {
    //   this.loadSampler()
    // }

    // this.samplerLoaded = true

    // this.loopMap = []

    // this.black = new THREE.Color(0x000000)
    // this.white = new THREE.Color(0xffffff)

    // this.pointsMaterial = pointsMaterial

    // let minTime = Number.MAX_SAFE_INTEGER
    // let maxTime = 0

    // for (let index = 0; index < block.transactions.length; index++) {
    //   const transaction = block.transactions[index]
    //   minTime = Math.min(transaction.time, minTime)
    //   maxTime = Math.max(transaction.time, maxTime)
    // }

    // block.transactions.sort((a, b) => {
    //   return a.time > b.time
    // })

    // this.pointColors = []
    // for (let index = 0; index < positionsArray.length * 3; index++) {
    //   this.pointColors.push(0)
    // }

    // for (let index = 0; index < positionsArray.length; index++) {
    //   const point = positionsArray[index]

    //   /**
    //    * Map transaction time to new range
    //    */
    //   if (typeof block.transactions[index] !== 'undefined') {
    //     const transaction = block.transactions[index]
    //     let time = map(transaction.time, minTime, maxTime, 0, 30) + 1.0

    //     // noteCount++

    //     // get closest note
    //     let minDiff = Number.MAX_SAFE_INTEGER
    //     let note = 'C1'

    //     let mode = this.modes.aeolian
    //     for (var frequency in this.notes) {
    //       if (this.notes.hasOwnProperty(frequency)) {
    //         let noteName = this.notes[frequency].replace(/[0-9]/g, '')
    //         if (mode.indexOf(noteName) !== -1) { // filter out notes not in mode
    //           let diff = Math.abs((point * 2.0) - frequency)
    //           if (diff < minDiff) {
    //             minDiff = diff
    //             note = this.notes[frequency]
    //           }
    //         }
    //       }
    //     }

    //     let that = this
    //     let loop

    //     let timeLowRes = time.toFixed(1)

    //     if (typeof this.loopMap[timeLowRes] === 'undefined') {
    //       loop = new Tone.Loop(
    //         () => {
    //           this.sampler.triggerAttack(note, '@' + that.quantize + 'n', 1.0)
    //           this.pointColors[index * 3] = 255
    //           setTimeout(() => {
    //             this.pointColors[index * 3] = 0
    //           }, 500)
    //         },
    //         '1m'
    //       ).start(Tone.Transport.seconds + time)
    //     } else {
    //       loop = new Tone.Loop(
    //         () => {
    //           this.pointColors[index * 3] = 255
    //           setTimeout(() => {
    //             this.pointColors[index * 3] = 0
    //           }, 500)
    //         },
    //           '1m'
    //       ).start(Tone.Transport.seconds + time)
    //     }
    //     loop.humanize = '64n'
    //     this.loops.push(loop)
    //     this.loopMap[timeLowRes] = true
    //   }
    // }
=======
    this.sampler = new Tone.Sampler({
      'A1': this.path + 'sounds/kalimba/A1.mp3',
      'A#1': this.path + 'sounds/kalimba/AS1.mp3',
      'B1': this.path + 'sounds/kalimba/B1.mp3',
      'C1': this.path + 'sounds/kalimba/C1.mp3',
      'C#1': this.path + 'sounds/kalimba/CS1.mp3',
      'D1': this.path + 'sounds/kalimba/D1.mp3',
      'D#1': this.path + 'sounds/kalimba/DS1.mp3',
      'E1': this.path + 'sounds/kalimba/E1.mp3',
      'F1': this.path + 'sounds/kalimba/F1.mp3',
      'F#1': this.path + 'sounds/kalimba/FS1.mp3',
      'G1': this.path + 'sounds/kalimba/G1.mp3',
      'G#1': this.path + 'sounds/kalimba/GS1.mp3',
      'A2': this.path + 'sounds/kalimba/A2.mp3',
      'A#2': this.path + 'sounds/kalimba/AS2.mp3',
      'B2': this.path + 'sounds/kalimba/B2.mp3',
      'C2': this.path + 'sounds/kalimba/C2.mp3',
      'C#2': this.path + 'sounds/kalimba/CS2.mp3',
      'D2': this.path + 'sounds/kalimba/D2.mp3',
      'D#2': this.path + 'sounds/kalimba/DS2.mp3',
      'E2': this.path + 'sounds/kalimba/E2.mp3',
      'F2': this.path + 'sounds/kalimba/F2.mp3',
      'F#2': this.path + 'sounds/kalimba/FS2.mp3',
      'G2': this.path + 'sounds/kalimba/G2.mp3',
      'G#2': this.path + 'sounds/kalimba/GS2.mp3',
      'A3': this.path + 'sounds/kalimba/A3.mp3',
      'A#3': this.path + 'sounds/kalimba/AS3.mp3',
      'B3': this.path + 'sounds/kalimba/B3.mp3',
      'C3': this.path + 'sounds/kalimba/C3.mp3',
      'C#3': this.path + 'sounds/kalimba/CS3.mp3',
      'D3': this.path + 'sounds/kalimba/D3.mp3',
      'D#3': this.path + 'sounds/kalimba/DS3.mp3',
      'E3': this.path + 'sounds/kalimba/E3.mp3',
      'F3': this.path + 'sounds/kalimba/F3.mp3',
      'F#3': this.path + 'sounds/kalimba/FS3.mp3',
      'G3': this.path + 'sounds/kalimba/G3.mp3',
      'G#3': this.path + 'sounds/kalimba/GS3.mp3'
    }).chain(this.masterBus)
  }

  generateMerkleSound (positionsArray, blockObjectPosition, block, pointsMaterial, pointsMesh) {
    if (!this.samplerLoaded) {
      this.loadSampler()
    }

    Tone.Transport.start()

    this.samplerLoaded = true

    this.loopMap = []

    this.black = new THREE.Color(0x000000)
    this.white = new THREE.Color(0xffffff)

    this.pointsMaterial = pointsMaterial

    let minTime = Number.MAX_SAFE_INTEGER
    let maxTime = 0

    for (let index = 0; index < block.transactions.length; index++) {
      const transaction = block.transactions[index]
      minTime = Math.min(transaction.time, minTime)
      maxTime = Math.max(transaction.time, maxTime)
    }

    block.transactions.sort((a, b) => {
      return a.time > b.time
    })

    this.pointColors = []
    for (let index = 0; index < positionsArray.length * 3; index++) {
      this.pointColors.push(0)
    }

    for (let index = 0; index < positionsArray.length; index++) {
      const point = positionsArray[index]

      /**
       * Map transaction time to new range
       */
      if (typeof block.transactions[index] !== 'undefined') {
        const transaction = block.transactions[index]
        let time = map(transaction.time, minTime, maxTime, 0, 30) + 1.0

        // get closest note
        let minDiff = Number.MAX_SAFE_INTEGER
        let note = 'C1'

        let mode = this.modes.aeolian
        for (var frequency in this.notes) {
          if (this.notes.hasOwnProperty(frequency)) {
            let noteName = this.notes[frequency].replace(/[0-9]/g, '')
            if (mode.indexOf(noteName) !== -1) { // filter out notes not in mode
              let diff = Math.abs((point * 2.0) - frequency)
              if (diff < minDiff) {
                minDiff = diff
                note = this.notes[frequency]
              }
            }
          }
        }

        let that = this
        let loop

        let timeLowRes = time.toFixed(1)

        if (typeof this.loopMap[timeLowRes] === 'undefined') {
          loop = new Tone.Loop(
            () => {
              try {
                this.sampler.triggerAttack(note, '@' + that.quantize + 'n', 1.0)
              } catch (error) {
                console.log(error)
              }
              this.pointColors[index * 3] = 255
              setTimeout(() => {
                this.pointColors[index * 3] = 0
              }, 500)
            },
            '1m'
          ).start(Tone.Transport.seconds + time)
        } else {
          loop = new Tone.Loop(
            () => {
              this.pointColors[index * 3] = 255
              setTimeout(() => {
                this.pointColors[index * 3] = 0
              }, 500)
            },
              '1m'
          ).start(Tone.Transport.seconds + time)
        }
        loop.humanize = '64n'
        this.loops.push(loop)
        this.loopMap[timeLowRes] = true
      }
    }

    setTimeout(function () {
      console.log('#stop')
      Tone.Transport.stop()
    }, 30 * 1000)
>>>>>>> c8783384
  }
}
<|MERGE_RESOLUTION|>--- conflicted
+++ resolved
@@ -1,543 +1,399 @@
-'use strict'
-
-import * as THREE from 'three'
-import Config from '../Config'
-import Tone from 'tone'
-import _ from 'lodash'
-import { map } from '../../utils/math'
-
-export default class Audio {
-  constructor (camera, path) {
-    this.samplerLoaded = false
-    this.camera = camera
-    this.loops = []
-    this.quantize = 32
-    this.masterVol = -18 // db
-    this.ambienceVol = -10 // db
-    this.path = path
-    this.ambiencePath = path + 'sounds/ambience/mining.mp3'
-    this.bpm = 50
-    this.notes = {
-      55.000: 'A1',
-      58.270: 'A#1',
-      61.735: 'B1',
-      65.406: 'C1',
-      69.296: 'C#1',
-      73.416: 'D1',
-      77.782: 'D#1',
-      82.407: 'E1',
-      87.307: 'F1',
-      92.499: 'F#1',
-      97.999: 'G1',
-      103.826: 'G#1',
-      110.000: 'A2',
-      116.541: 'A#2',
-      123.471: 'B2',
-      130.813: 'C2',
-      138.591: 'C#2',
-      146.832: 'D2',
-      155.563: 'D#2',
-      164.814: 'E2',
-      174.614: 'F2',
-      184.997: 'F#2',
-      195.998: 'G2',
-      207.652: 'G#2',
-      220.000: 'A3',
-      233.082: 'A#3',
-      246.942: 'B3',
-      261.626: 'C3',
-      277.183: 'C#3',
-      293.665: 'D3',
-      311.127: 'D#3',
-      329.628: 'E3',
-      349.228: 'F3',
-      369.994: 'F#3',
-      391.995: 'G3',
-      415.305: 'G#3',
-      440.000: 'A4',
-      466.164: 'A#4',
-      493.883: 'B4',
-      523.251: 'C4'
-    }
-
-    this.pointColors = []
-
-    this.modes = {
-      'ionian': [
-        'C',
-        'D',
-        'E',
-        'F',
-        'G',
-        'A',
-        'B',
-        'C'
-      ],
-      'dorian': [
-        'C',
-        'D',
-        'D#',
-        'F',
-        'G',
-        'A',
-        'A#',
-        'C'
-      ],
-      'phrygian': [
-        'C',
-        'C#',
-        'D#',
-        'F',
-        'G',
-        'G#',
-        'A#',
-        'C'
-      ],
-      'lydian': [
-        'C',
-        'D',
-        'E',
-        'F#',
-        'G',
-        'A',
-        'B',
-        'C'
-      ],
-      'mixolydian': [
-        'C',
-        'D',
-        'E',
-        'F',
-        'G',
-        'A',
-        'A#',
-        'C'
-      ],
-      'aeolian': [
-        'C',
-        'D',
-        'D#',
-        'F',
-        'G',
-        'G#',
-        'A#',
-        'C'
-      ],
-      'locrian': [
-        'C',
-        'C#',
-        'D#',
-        'F',
-        'F#',
-        'G#',
-        'A#',
-        'C'
-      ]
-    }
-
-    this.audioLoader = new THREE.AudioLoader()
-  }
-
-  loadAmbience () {
-    // return new Promise((resolve, reject) => {
-    //   this.ambienceFilter = new Tone.Filter({
-    //     type: 'lowpass',
-    //     Q: 5
-    //   }).chain(this.ambienceBus)
-
-    //   this.ambiencePlayer = new Tone.Player({
-    //     'url': this.ambiencePath,
-    //     'loop': true,
-    //     onload: () => {
-    //       resolve()
-    //     }
-    //   // }).chain(this.ambienceFilter)
-    //   }).chain(this.ambienceBus)
-
-    //   this.ambienceBus.volume.linearRampToValueAtTime(this.ambienceVol, 20)
-    // })
-  }
-
-  setAmbienceFilterCutoff (value) {
-    // this.ambienceFilter.frequency.linearRampToValueAtTime(value, Tone.Transport.seconds + 5)
-  }
-
-  unloadSound () {
-    if (this.loops.length) {
-      for (let index = 0; index < this.loops.length; index++) {
-        const loop = this.loops[index]
-        loop.cancel()
-        loop.dispose()
-      }
-      this.loops = []
-    }
-  }
-
-  preloadNotes () {
-    debugger
-    return new Promise((resolve, reject) => {
-      let loadCount = 0
-      let self = this
-      resolve()
-      /* _.forIn(this.notes, (note, key) => {
-        this.audioLoader.load(
-          // resource URL
-          path + 'sounds/kalimba/' + note.replace('#', 'S') + '.mp3',
-          // Function when resource is loaded
-          function (audioBuffer) {
-            loadCount++
-            if (loadCount === Object.keys(self.notes).length) {
-              resolve()
-            }
-          }
-        )
-      }) */
-    })
-  }
-
-  preloadAmbience () {
-    debugger
-    return new Promise((resolve, reject) => {
-      resolve()
-     /* this.audioLoader.load(
-        this.ambiencePath,
-        function (audioBuffer) {
-          resolve()
-        }
-      ) */
-    })
-  }
-
-  preload () {
-    debugger
-    return new Promise((resolve, reject) => {
-      this.preloadNotes().then(() => {
-        this.preloadAmbience().then(() => {
-          console.log('sound loaded')
-          resolve()
-        })
-      })
-    })
-  }
-
-  init () {
-    return new Promise((resolve, reject) => {
-      // this.masterBus = new Tone.Volume(this.masterVol).toMaster()
-      // this.ambienceBus = new Tone.Volume(-96).toMaster()
-
-      /* this.convolver = new Tone.Convolver(path + 'sounds/IR/r1_ortf.wav')
-      this.convolver.set('wet', 1.0) */
-
-      // this.pingPong = new Tone.PingPongDelay('16n', 0.85)
-
-      // Tone.Transport.bpm.value = this.bpm
-
-      /* Tone.Listener.setPosition(this.camera.position.x, this.camera.position.y, this.camera.position.z)
-
-      document.addEventListener('cameraMove', function () {
-        Tone.Listener.setPosition(this.camera.position.x, this.camera.position.y, this.camera.position.z)
-      }.bind(this), false) */
-
-      /* let cameraForwardVector = new THREE.Vector3()
-      let quaternion = new THREE.Quaternion()
-      cameraForwardVector.set(0, 0, -1).applyQuaternion(quaternion)
-
-      Tone.Listener.setOrientation(cameraForwardVector.x, cameraForwardVector.y, cameraForwardVector.z, this.camera.up.x, this.camera.up.y, this.camera.up.z) */
-
-      // this.preload().then(() => {
-      this.loadAmbience().then(() => {
-        // this.ambiencePlayer.start()
-        // Tone.Transport.start()
-        resolve()
-      })
-      // })
-    })
-  }
-
-  loadSampler () {
-<<<<<<< HEAD
-  //   this.sampler = new Tone.Sampler({
-  //     'A1': this.path + 'sounds/kalimba/A1.mp3',
-  //     'A#1': this.path + 'sounds/kalimba/AS1.mp3',
-  //     'B1': this.path + 'sounds/kalimba/B1.mp3',
-  //     'C1': this.path + 'sounds/kalimba/C1.mp3',
-  //     'C#1': this.path + 'sounds/kalimba/CS1.mp3',
-  //     'D1': this.path + 'sounds/kalimba/D1.mp3',
-  //     'D#1': this.path + 'sounds/kalimba/DS1.mp3',
-  //     'E1': this.path + 'sounds/kalimba/E1.mp3',
-  //     'F1': this.path + 'sounds/kalimba/F1.mp3',
-  //     'F#1': this.path + 'sounds/kalimba/FS1.mp3',
-  //     'G1': this.path + 'sounds/kalimba/G1.mp3',
-  //     'G#1': this.path + 'sounds/kalimba/GS1.mp3',
-  //     'A2': this.path + 'sounds/kalimba/A2.mp3',
-  //     'A#2': this.path + 'sounds/kalimba/AS2.mp3',
-  //     'B2': this.path + 'sounds/kalimba/B2.mp3',
-  //     'C2': this.path + 'sounds/kalimba/C2.mp3',
-  //     'C#2': this.path + 'sounds/kalimba/CS2.mp3',
-  //     'D2': this.path + 'sounds/kalimba/D2.mp3',
-  //     'D#2': this.path + 'sounds/kalimba/DS2.mp3',
-  //     'E2': this.path + 'sounds/kalimba/E2.mp3',
-  //     'F2': this.path + 'sounds/kalimba/F2.mp3',
-  //     'F#2': this.path + 'sounds/kalimba/FS2.mp3',
-  //     'G2': this.path + 'sounds/kalimba/G2.mp3',
-  //     'G#2': this.path + 'sounds/kalimba/GS2.mp3',
-  //     'A3': this.path + 'sounds/kalimba/A3.mp3',
-  //     'A#3': this.path + 'sounds/kalimba/AS3.mp3',
-  //     'B3': this.path + 'sounds/kalimba/B3.mp3',
-  //     'C3': this.path + 'sounds/kalimba/C3.mp3',
-  //     'C#3': this.path + 'sounds/kalimba/CS3.mp3',
-  //     'D3': this.path + 'sounds/kalimba/D3.mp3',
-  //     'D#3': this.path + 'sounds/kalimba/DS3.mp3',
-  //     'E3': this.path + 'sounds/kalimba/E3.mp3',
-  //     'F3': this.path + 'sounds/kalimba/F3.mp3',
-  //     'F#3': this.path + 'sounds/kalimba/FS3.mp3',
-  //     'G3': this.path + 'sounds/kalimba/G3.mp3',
-  //     'G#3': this.path + 'sounds/kalimba/GS3.mp3'
-  // /*    'A4': this.path + 'sounds/kalimba/A4.mp3',
-  //     'A#4': this.path + 'sounds/kalimba/AS4.mp3',
-  //     'B4': this.path + 'sounds/kalimba/B4.mp3',
-  //     'C4': this.path + 'sounds/kalimba/C4.mp3' */
-  //   }).chain(this.masterBus)
-  }
-
-  generateMerkleSound (positionsArray, blockObjectPosition, block, pointsMaterial, pointsMesh) {
-    // if (!this.samplerLoaded) {
-    //   this.loadSampler()
-    // }
-
-    // this.samplerLoaded = true
-
-    // this.loopMap = []
-
-    // this.black = new THREE.Color(0x000000)
-    // this.white = new THREE.Color(0xffffff)
-
-    // this.pointsMaterial = pointsMaterial
-
-    // let minTime = Number.MAX_SAFE_INTEGER
-    // let maxTime = 0
-
-    // for (let index = 0; index < block.transactions.length; index++) {
-    //   const transaction = block.transactions[index]
-    //   minTime = Math.min(transaction.time, minTime)
-    //   maxTime = Math.max(transaction.time, maxTime)
-    // }
-
-    // block.transactions.sort((a, b) => {
-    //   return a.time > b.time
-    // })
-
-    // this.pointColors = []
-    // for (let index = 0; index < positionsArray.length * 3; index++) {
-    //   this.pointColors.push(0)
-    // }
-
-    // for (let index = 0; index < positionsArray.length; index++) {
-    //   const point = positionsArray[index]
-
-    //   /**
-    //    * Map transaction time to new range
-    //    */
-    //   if (typeof block.transactions[index] !== 'undefined') {
-    //     const transaction = block.transactions[index]
-    //     let time = map(transaction.time, minTime, maxTime, 0, 30) + 1.0
-
-    //     // noteCount++
-
-    //     // get closest note
-    //     let minDiff = Number.MAX_SAFE_INTEGER
-    //     let note = 'C1'
-
-    //     let mode = this.modes.aeolian
-    //     for (var frequency in this.notes) {
-    //       if (this.notes.hasOwnProperty(frequency)) {
-    //         let noteName = this.notes[frequency].replace(/[0-9]/g, '')
-    //         if (mode.indexOf(noteName) !== -1) { // filter out notes not in mode
-    //           let diff = Math.abs((point * 2.0) - frequency)
-    //           if (diff < minDiff) {
-    //             minDiff = diff
-    //             note = this.notes[frequency]
-    //           }
-    //         }
-    //       }
-    //     }
-
-    //     let that = this
-    //     let loop
-
-    //     let timeLowRes = time.toFixed(1)
-
-    //     if (typeof this.loopMap[timeLowRes] === 'undefined') {
-    //       loop = new Tone.Loop(
-    //         () => {
-    //           this.sampler.triggerAttack(note, '@' + that.quantize + 'n', 1.0)
-    //           this.pointColors[index * 3] = 255
-    //           setTimeout(() => {
-    //             this.pointColors[index * 3] = 0
-    //           }, 500)
-    //         },
-    //         '1m'
-    //       ).start(Tone.Transport.seconds + time)
-    //     } else {
-    //       loop = new Tone.Loop(
-    //         () => {
-    //           this.pointColors[index * 3] = 255
-    //           setTimeout(() => {
-    //             this.pointColors[index * 3] = 0
-    //           }, 500)
-    //         },
-    //           '1m'
-    //       ).start(Tone.Transport.seconds + time)
-    //     }
-    //     loop.humanize = '64n'
-    //     this.loops.push(loop)
-    //     this.loopMap[timeLowRes] = true
-    //   }
-    // }
-=======
-    this.sampler = new Tone.Sampler({
-      'A1': this.path + 'sounds/kalimba/A1.mp3',
-      'A#1': this.path + 'sounds/kalimba/AS1.mp3',
-      'B1': this.path + 'sounds/kalimba/B1.mp3',
-      'C1': this.path + 'sounds/kalimba/C1.mp3',
-      'C#1': this.path + 'sounds/kalimba/CS1.mp3',
-      'D1': this.path + 'sounds/kalimba/D1.mp3',
-      'D#1': this.path + 'sounds/kalimba/DS1.mp3',
-      'E1': this.path + 'sounds/kalimba/E1.mp3',
-      'F1': this.path + 'sounds/kalimba/F1.mp3',
-      'F#1': this.path + 'sounds/kalimba/FS1.mp3',
-      'G1': this.path + 'sounds/kalimba/G1.mp3',
-      'G#1': this.path + 'sounds/kalimba/GS1.mp3',
-      'A2': this.path + 'sounds/kalimba/A2.mp3',
-      'A#2': this.path + 'sounds/kalimba/AS2.mp3',
-      'B2': this.path + 'sounds/kalimba/B2.mp3',
-      'C2': this.path + 'sounds/kalimba/C2.mp3',
-      'C#2': this.path + 'sounds/kalimba/CS2.mp3',
-      'D2': this.path + 'sounds/kalimba/D2.mp3',
-      'D#2': this.path + 'sounds/kalimba/DS2.mp3',
-      'E2': this.path + 'sounds/kalimba/E2.mp3',
-      'F2': this.path + 'sounds/kalimba/F2.mp3',
-      'F#2': this.path + 'sounds/kalimba/FS2.mp3',
-      'G2': this.path + 'sounds/kalimba/G2.mp3',
-      'G#2': this.path + 'sounds/kalimba/GS2.mp3',
-      'A3': this.path + 'sounds/kalimba/A3.mp3',
-      'A#3': this.path + 'sounds/kalimba/AS3.mp3',
-      'B3': this.path + 'sounds/kalimba/B3.mp3',
-      'C3': this.path + 'sounds/kalimba/C3.mp3',
-      'C#3': this.path + 'sounds/kalimba/CS3.mp3',
-      'D3': this.path + 'sounds/kalimba/D3.mp3',
-      'D#3': this.path + 'sounds/kalimba/DS3.mp3',
-      'E3': this.path + 'sounds/kalimba/E3.mp3',
-      'F3': this.path + 'sounds/kalimba/F3.mp3',
-      'F#3': this.path + 'sounds/kalimba/FS3.mp3',
-      'G3': this.path + 'sounds/kalimba/G3.mp3',
-      'G#3': this.path + 'sounds/kalimba/GS3.mp3'
-    }).chain(this.masterBus)
-  }
-
-  generateMerkleSound (positionsArray, blockObjectPosition, block, pointsMaterial, pointsMesh) {
-    if (!this.samplerLoaded) {
-      this.loadSampler()
-    }
-
-    Tone.Transport.start()
-
-    this.samplerLoaded = true
-
-    this.loopMap = []
-
-    this.black = new THREE.Color(0x000000)
-    this.white = new THREE.Color(0xffffff)
-
-    this.pointsMaterial = pointsMaterial
-
-    let minTime = Number.MAX_SAFE_INTEGER
-    let maxTime = 0
-
-    for (let index = 0; index < block.transactions.length; index++) {
-      const transaction = block.transactions[index]
-      minTime = Math.min(transaction.time, minTime)
-      maxTime = Math.max(transaction.time, maxTime)
-    }
-
-    block.transactions.sort((a, b) => {
-      return a.time > b.time
-    })
-
-    this.pointColors = []
-    for (let index = 0; index < positionsArray.length * 3; index++) {
-      this.pointColors.push(0)
-    }
-
-    for (let index = 0; index < positionsArray.length; index++) {
-      const point = positionsArray[index]
-
-      /**
-       * Map transaction time to new range
-       */
-      if (typeof block.transactions[index] !== 'undefined') {
-        const transaction = block.transactions[index]
-        let time = map(transaction.time, minTime, maxTime, 0, 30) + 1.0
-
-        // get closest note
-        let minDiff = Number.MAX_SAFE_INTEGER
-        let note = 'C1'
-
-        let mode = this.modes.aeolian
-        for (var frequency in this.notes) {
-          if (this.notes.hasOwnProperty(frequency)) {
-            let noteName = this.notes[frequency].replace(/[0-9]/g, '')
-            if (mode.indexOf(noteName) !== -1) { // filter out notes not in mode
-              let diff = Math.abs((point * 2.0) - frequency)
-              if (diff < minDiff) {
-                minDiff = diff
-                note = this.notes[frequency]
-              }
-            }
-          }
-        }
-
-        let that = this
-        let loop
-
-        let timeLowRes = time.toFixed(1)
-
-        if (typeof this.loopMap[timeLowRes] === 'undefined') {
-          loop = new Tone.Loop(
-            () => {
-              try {
-                this.sampler.triggerAttack(note, '@' + that.quantize + 'n', 1.0)
-              } catch (error) {
-                console.log(error)
-              }
-              this.pointColors[index * 3] = 255
-              setTimeout(() => {
-                this.pointColors[index * 3] = 0
-              }, 500)
-            },
-            '1m'
-          ).start(Tone.Transport.seconds + time)
-        } else {
-          loop = new Tone.Loop(
-            () => {
-              this.pointColors[index * 3] = 255
-              setTimeout(() => {
-                this.pointColors[index * 3] = 0
-              }, 500)
-            },
-              '1m'
-          ).start(Tone.Transport.seconds + time)
-        }
-        loop.humanize = '64n'
-        this.loops.push(loop)
-        this.loopMap[timeLowRes] = true
-      }
-    }
-
-    setTimeout(function () {
-      console.log('#stop')
-      Tone.Transport.stop()
-    }, 30 * 1000)
->>>>>>> c8783384
-  }
-}
+'use strict'
+
+import * as THREE from 'three'
+import Config from '../Config'
+import Tone from 'tone'
+import _ from 'lodash'
+import { map } from '../../utils/math'
+
+export default class Audio {
+  constructor (camera, path) {
+    this.samplerLoaded = false
+    this.camera = camera
+    this.loops = []
+    this.quantize = 32
+    this.masterVol = -18 // db
+    this.ambienceVol = -10 // db
+    this.path = path
+    this.ambiencePath = path + 'sounds/ambience/mining.mp3'
+    this.bpm = 50
+    this.notes = {
+      55.000: 'A1',
+      58.270: 'A#1',
+      61.735: 'B1',
+      65.406: 'C1',
+      69.296: 'C#1',
+      73.416: 'D1',
+      77.782: 'D#1',
+      82.407: 'E1',
+      87.307: 'F1',
+      92.499: 'F#1',
+      97.999: 'G1',
+      103.826: 'G#1',
+      110.000: 'A2',
+      116.541: 'A#2',
+      123.471: 'B2',
+      130.813: 'C2',
+      138.591: 'C#2',
+      146.832: 'D2',
+      155.563: 'D#2',
+      164.814: 'E2',
+      174.614: 'F2',
+      184.997: 'F#2',
+      195.998: 'G2',
+      207.652: 'G#2',
+      220.000: 'A3',
+      233.082: 'A#3',
+      246.942: 'B3',
+      261.626: 'C3',
+      277.183: 'C#3',
+      293.665: 'D3',
+      311.127: 'D#3',
+      329.628: 'E3',
+      349.228: 'F3',
+      369.994: 'F#3',
+      391.995: 'G3',
+      415.305: 'G#3',
+      440.000: 'A4',
+      466.164: 'A#4',
+      493.883: 'B4',
+      523.251: 'C4'
+    }
+
+    this.pointColors = []
+
+    this.modes = {
+      'ionian': [
+        'C',
+        'D',
+        'E',
+        'F',
+        'G',
+        'A',
+        'B',
+        'C'
+      ],
+      'dorian': [
+        'C',
+        'D',
+        'D#',
+        'F',
+        'G',
+        'A',
+        'A#',
+        'C'
+      ],
+      'phrygian': [
+        'C',
+        'C#',
+        'D#',
+        'F',
+        'G',
+        'G#',
+        'A#',
+        'C'
+      ],
+      'lydian': [
+        'C',
+        'D',
+        'E',
+        'F#',
+        'G',
+        'A',
+        'B',
+        'C'
+      ],
+      'mixolydian': [
+        'C',
+        'D',
+        'E',
+        'F',
+        'G',
+        'A',
+        'A#',
+        'C'
+      ],
+      'aeolian': [
+        'C',
+        'D',
+        'D#',
+        'F',
+        'G',
+        'G#',
+        'A#',
+        'C'
+      ],
+      'locrian': [
+        'C',
+        'C#',
+        'D#',
+        'F',
+        'F#',
+        'G#',
+        'A#',
+        'C'
+      ]
+    }
+
+    this.audioLoader = new THREE.AudioLoader()
+  }
+
+  loadAmbience () {
+    return new Promise((resolve, reject) => {
+      this.ambienceFilter = new Tone.Filter({
+        type: 'lowpass',
+        Q: 5
+      }).chain(this.ambienceBus)
+
+      this.ambiencePlayer = new Tone.Player({
+        'url': this.ambiencePath,
+        'loop': true,
+        onload: () => {
+          resolve()
+        }
+      // }).chain(this.ambienceFilter)
+      }).chain(this.ambienceBus)
+
+      this.ambienceBus.volume.linearRampToValueAtTime(this.ambienceVol, 20)
+    })
+  }
+
+  setAmbienceFilterCutoff (value) {
+    // this.ambienceFilter.frequency.linearRampToValueAtTime(value, Tone.Transport.seconds + 5)
+  }
+
+  unloadSound () {
+    if (this.loops.length) {
+      for (let index = 0; index < this.loops.length; index++) {
+        const loop = this.loops[index]
+        loop.cancel()
+        loop.dispose()
+      }
+      this.loops = []
+    }
+  }
+
+  preloadNotes () {
+    return new Promise((resolve, reject) => {
+      let loadCount = 0
+      let self = this
+      resolve()
+      /* _.forIn(this.notes, (note, key) => {
+        this.audioLoader.load(
+          // resource URL
+          path + 'sounds/kalimba/' + note.replace('#', 'S') + '.mp3',
+          // Function when resource is loaded
+          function (audioBuffer) {
+            loadCount++
+            if (loadCount === Object.keys(self.notes).length) {
+              resolve()
+            }
+          }
+        )
+      }) */
+    })
+  }
+
+  preloadAmbience () {
+    return new Promise((resolve, reject) => {
+      resolve()
+     /* this.audioLoader.load(
+        this.ambiencePath,
+        function (audioBuffer) {
+          resolve()
+        }
+      ) */
+    })
+  }
+
+  preload () {
+    return new Promise((resolve, reject) => {
+      this.preloadNotes().then(() => {
+        this.preloadAmbience().then(() => {
+          console.log('sound loaded')
+          resolve()
+        })
+      })
+    })
+  }
+
+  init () {
+    return new Promise((resolve, reject) => {
+      this.masterBus = new Tone.Volume(this.masterVol).toMaster()
+      this.ambienceBus = new Tone.Volume(-96).toMaster()
+
+      /* this.convolver = new Tone.Convolver(path + 'sounds/IR/r1_ortf.wav')
+      this.convolver.set('wet', 1.0) */
+
+      // this.pingPong = new Tone.PingPongDelay('16n', 0.85)
+
+      Tone.Transport.bpm.value = this.bpm
+
+      /* Tone.Listener.setPosition(this.camera.position.x, this.camera.position.y, this.camera.position.z)
+
+      document.addEventListener('cameraMove', function () {
+        Tone.Listener.setPosition(this.camera.position.x, this.camera.position.y, this.camera.position.z)
+      }.bind(this), false) */
+
+      /* let cameraForwardVector = new THREE.Vector3()
+      let quaternion = new THREE.Quaternion()
+      cameraForwardVector.set(0, 0, -1).applyQuaternion(quaternion)
+
+      Tone.Listener.setOrientation(cameraForwardVector.x, cameraForwardVector.y, cameraForwardVector.z, this.camera.up.x, this.camera.up.y, this.camera.up.z) */
+
+      // this.preload().then(() => {
+      this.loadAmbience().then(() => {
+        this.ambiencePlayer.start()
+        Tone.Transport.start()
+        resolve()
+      })
+      // })
+    })
+  }
+
+  loadSampler () {
+    this.sampler = new Tone.Sampler({
+      'A1': this.path + 'sounds/kalimba/A1.mp3',
+      'A#1': this.path + 'sounds/kalimba/AS1.mp3',
+      'B1': this.path + 'sounds/kalimba/B1.mp3',
+      'C1': this.path + 'sounds/kalimba/C1.mp3',
+      'C#1': this.path + 'sounds/kalimba/CS1.mp3',
+      'D1': this.path + 'sounds/kalimba/D1.mp3',
+      'D#1': this.path + 'sounds/kalimba/DS1.mp3',
+      'E1': this.path + 'sounds/kalimba/E1.mp3',
+      'F1': this.path + 'sounds/kalimba/F1.mp3',
+      'F#1': this.path + 'sounds/kalimba/FS1.mp3',
+      'G1': this.path + 'sounds/kalimba/G1.mp3',
+      'G#1': this.path + 'sounds/kalimba/GS1.mp3',
+      'A2': this.path + 'sounds/kalimba/A2.mp3',
+      'A#2': this.path + 'sounds/kalimba/AS2.mp3',
+      'B2': this.path + 'sounds/kalimba/B2.mp3',
+      'C2': this.path + 'sounds/kalimba/C2.mp3',
+      'C#2': this.path + 'sounds/kalimba/CS2.mp3',
+      'D2': this.path + 'sounds/kalimba/D2.mp3',
+      'D#2': this.path + 'sounds/kalimba/DS2.mp3',
+      'E2': this.path + 'sounds/kalimba/E2.mp3',
+      'F2': this.path + 'sounds/kalimba/F2.mp3',
+      'F#2': this.path + 'sounds/kalimba/FS2.mp3',
+      'G2': this.path + 'sounds/kalimba/G2.mp3',
+      'G#2': this.path + 'sounds/kalimba/GS2.mp3',
+      'A3': this.path + 'sounds/kalimba/A3.mp3',
+      'A#3': this.path + 'sounds/kalimba/AS3.mp3',
+      'B3': this.path + 'sounds/kalimba/B3.mp3',
+      'C3': this.path + 'sounds/kalimba/C3.mp3',
+      'C#3': this.path + 'sounds/kalimba/CS3.mp3',
+      'D3': this.path + 'sounds/kalimba/D3.mp3',
+      'D#3': this.path + 'sounds/kalimba/DS3.mp3',
+      'E3': this.path + 'sounds/kalimba/E3.mp3',
+      'F3': this.path + 'sounds/kalimba/F3.mp3',
+      'F#3': this.path + 'sounds/kalimba/FS3.mp3',
+      'G3': this.path + 'sounds/kalimba/G3.mp3',
+      'G#3': this.path + 'sounds/kalimba/GS3.mp3'
+    }).chain(this.masterBus)
+  }
+
+  generateMerkleSound (positionsArray, blockObjectPosition, block, pointsMaterial, pointsMesh) {
+    if (!this.samplerLoaded) {
+      this.loadSampler()
+    }
+
+    Tone.Transport.start()
+
+    this.samplerLoaded = true
+
+    this.loopMap = []
+
+    this.black = new THREE.Color(0x000000)
+    this.white = new THREE.Color(0xffffff)
+
+    this.pointsMaterial = pointsMaterial
+
+    let minTime = Number.MAX_SAFE_INTEGER
+    let maxTime = 0
+
+    for (let index = 0; index < block.transactions.length; index++) {
+      const transaction = block.transactions[index]
+      minTime = Math.min(transaction.time, minTime)
+      maxTime = Math.max(transaction.time, maxTime)
+    }
+
+    block.transactions.sort((a, b) => {
+      return a.time > b.time
+    })
+
+    this.pointColors = []
+    for (let index = 0; index < positionsArray.length * 3; index++) {
+      this.pointColors.push(0)
+    }
+
+    for (let index = 0; index < positionsArray.length; index++) {
+      const point = positionsArray[index]
+
+      /**
+       * Map transaction time to new range
+       */
+      if (typeof block.transactions[index] !== 'undefined') {
+        const transaction = block.transactions[index]
+        let time = map(transaction.time, minTime, maxTime, 0, 30) + 1.0
+
+        // get closest note
+        let minDiff = Number.MAX_SAFE_INTEGER
+        let note = 'C1'
+
+        let mode = this.modes.aeolian
+        for (var frequency in this.notes) {
+          if (this.notes.hasOwnProperty(frequency)) {
+            let noteName = this.notes[frequency].replace(/[0-9]/g, '')
+            if (mode.indexOf(noteName) !== -1) { // filter out notes not in mode
+              let diff = Math.abs((point * 2.0) - frequency)
+              if (diff < minDiff) {
+                minDiff = diff
+                note = this.notes[frequency]
+              }
+            }
+          }
+        }
+
+        let that = this
+        let loop
+
+        let timeLowRes = time.toFixed(1)
+
+        if (typeof this.loopMap[timeLowRes] === 'undefined') {
+          loop = new Tone.Loop(
+            () => {
+              try {
+                this.sampler.triggerAttack(note, '@' + that.quantize + 'n', 1.0)
+              } catch (error) {
+                console.log(error)
+              }
+              this.pointColors[index * 3] = 255
+              setTimeout(() => {
+                this.pointColors[index * 3] = 0
+              }, 500)
+            },
+            '1m'
+          ).start(Tone.Transport.seconds + time)
+        } else {
+          loop = new Tone.Loop(
+            () => {
+              this.pointColors[index * 3] = 255
+              setTimeout(() => {
+                this.pointColors[index * 3] = 0
+              }, 500)
+            },
+              '1m'
+          ).start(Tone.Transport.seconds + time)
+        }
+        loop.humanize = '64n'
+        this.loops.push(loop)
+        this.loopMap[timeLowRes] = true
+      }
+    }
+
+    setTimeout(function () {
+      console.log('#stop')
+      Tone.Transport.stop()
+    }, 30 * 1000)
+  }
+}